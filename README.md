--- conflicted
+++ resolved
@@ -350,33 +350,11 @@
                 </a>
             </td>
             <td align="center">
-<<<<<<< HEAD
-                <a href="https://github.com/euronion">
-                    <img src="https://avatars.githubusercontent.com/u/42553970?v=4" width="100;" alt="euronion"/>
-                    <br />
-                    <sub><b>Euronion</b></sub>
-                </a>
-            </td>
-            <td align="center">
-                <a href="https://github.com/LukasFrankenQ">
-                    <img src="https://avatars.githubusercontent.com/u/55196140?v=4" width="100;" alt="LukasFrankenQ"/>
-                    <br />
-                    <sub><b>Lukas Franken</b></sub>
-                </a>
-            </td>
-		</tr>
-		<tr>
-            <td align="center">
-                <a href="https://github.com/AnasAlgarei">
-                    <img src="https://avatars.githubusercontent.com/u/101210563?v=4" width="100;" alt="AnasAlgarei"/>
-                    <br />
-                    <sub><b>AnasAlgarei</b></sub>
-=======
+
                 <a href="https://github.com/lkstrp">
                     <img src="https://avatars.githubusercontent.com/u/62255395?v=4" width="100;" alt="lkstrp"/>
                     <br />
                     <sub><b>Lukas Trippe</b></sub>
->>>>>>> d727d39e
                 </a>
             </td>
             <td align="center">
@@ -403,25 +381,6 @@
                 </a>
             </td>
             <td align="center">
-<<<<<<< HEAD
-                <a href="https://github.com/lkstrp">
-                    <img src="https://avatars.githubusercontent.com/u/62255395?v=4" width="100;" alt="lkstrp"/>
-                    <br />
-                    <sub><b>Lukas Trippe</b></sub>
-                </a>
-            </td>
-            <td align="center">
-                <a href="https://github.com/koen-vg">
-                    <img src="https://avatars.githubusercontent.com/u/74298901?v=4" width="100;" alt="koen-vg"/>
-                    <br />
-                    <sub><b>Koen Van Greevenbroek</b></sub>
-                </a>
-            </td>
-		</tr>
-		<tr>
-            <td align="center">
-=======
->>>>>>> d727d39e
                 <a href="https://github.com/danielelerede-oet">
                     <img src="https://avatars.githubusercontent.com/u/175011591?v=4" width="100;" alt="danielelerede-oet"/>
                     <br />
