--- conflicted
+++ resolved
@@ -199,8 +199,6 @@
                 </a>
             </td>
             <td align="center">
-<<<<<<< HEAD
-=======
                 <a href="https://github.com/davide-f">
                     <img src="https://avatars.githubusercontent.com/u/67809479?v=4" width="100;" alt="davide-f"/>
                     <br />
@@ -224,7 +222,6 @@
 		</tr>
 		<tr>
             <td align="center">
->>>>>>> e393855b
                 <a href="https://github.com/hazemakhalek">
                     <img src="https://avatars.githubusercontent.com/u/87850910?v=4" width="100;" alt="hazemakhalek"/>
                     <br />
@@ -248,48 +245,19 @@
                 </a>
             </td>
             <td align="center">
-<<<<<<< HEAD
+                <a href="https://github.com/GbotemiB">
+                    <img src="https://avatars.githubusercontent.com/u/48842684?v=4" width="100;" alt="GbotemiB"/>
+                    <br />
+                    <sub><b>Emmanuel Bolarinwa</b></sub>
+                </a>
+            </td>
+            <td align="center">
                 <a href="https://github.com/DeniseGiub">
                     <img src="https://avatars.githubusercontent.com/u/113139589?v=4" width="100;" alt="DeniseGiub"/>
                     <br />
                     <sub><b>DeniseGiub</b></sub>
                 </a>
             </td>
-            <td align="center">
-                <a href="https://github.com/FabianHofmann">
-                    <img src="https://avatars.githubusercontent.com/u/19226431?v=4" width="100;" alt="FabianHofmann"/>
-                    <br />
-                    <sub><b>Fabian Hofmann</b></sub>
-                </a>
-            </td>
-            <td align="center">
-=======
->>>>>>> e393855b
-                <a href="https://github.com/GbotemiB">
-                    <img src="https://avatars.githubusercontent.com/u/48842684?v=4" width="100;" alt="GbotemiB"/>
-                    <br />
-                    <sub><b>Emmanuel Bolarinwa</b></sub>
-                </a>
-            </td>
-            <td align="center">
-<<<<<<< HEAD
-                <a href="https://github.com/mnm-matin">
-                    <img src="https://avatars.githubusercontent.com/u/45293386?v=4" width="100;" alt="mnm-matin"/>
-                    <br />
-                    <sub><b>Mnm-matin</b></sub>
-                </a>
-            </td>
-            <td align="center">
-                <a href="https://github.com/Eddy-JV">
-                    <img src="https://avatars.githubusercontent.com/u/75539255?v=4" width="100;" alt="Eddy-JV"/>
-=======
-                <a href="https://github.com/DeniseGiub">
-                    <img src="https://avatars.githubusercontent.com/u/113139589?v=4" width="100;" alt="DeniseGiub"/>
->>>>>>> e393855b
-                    <br />
-                    <sub><b>DeniseGiub</b></sub>
-                </a>
-            </td>
 		</tr>
 		<tr>
             <td align="center">
@@ -314,17 +282,10 @@
                 </a>
             </td>
             <td align="center">
-<<<<<<< HEAD
-                <a href="https://github.com/martacki">
-                    <img src="https://avatars.githubusercontent.com/u/53824825?v=4" width="100;" alt="martacki"/>
-                    <br />
-                    <sub><b>Martha Frysztacki</b></sub>
-=======
                 <a href="https://github.com/drifter089">
                     <img src="https://avatars.githubusercontent.com/u/93286254?v=4" width="100;" alt="drifter089"/>
                     <br />
                     <sub><b>Akshat Mittal</b></sub>
->>>>>>> e393855b
                 </a>
             </td>
             <td align="center">
@@ -492,8 +453,6 @@
                     <sub><b>Null</b></sub>
                 </a>
             </td>
-<<<<<<< HEAD
-=======
             <td align="center">
                 <a href="https://github.com/milyas009">
                     <img src="https://avatars.githubusercontent.com/u/144870279?v=4" width="100;" alt="milyas009"/>
@@ -501,7 +460,6 @@
                     <sub><b>Muhammad Ilyas</b></sub>
                 </a>
             </td>
->>>>>>> e393855b
             <td align="center">
                 <a href="https://github.com/kma33">
                     <img src="https://avatars.githubusercontent.com/u/25573938?v=4" width="100;" alt="kma33"/>
