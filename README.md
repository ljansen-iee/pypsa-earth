--- conflicted
+++ resolved
@@ -218,12 +218,196 @@
                 </a>
             </td>
             <td align="center">
-<<<<<<< HEAD
-=======
-                <a href="https://github.com/davide-f">
-                    <img src="https://avatars.githubusercontent.com/u/67809479?v=4" width="100;" alt="davide-f"/>
-                    <br />
-                    <sub><b>Davide-f</b></sub>
+                <a href="https://github.com/hazemakhalek">
+                    <img src="https://avatars.githubusercontent.com/u/87850910?v=4" width="100;" alt="hazemakhalek"/>
+                    <br />
+                    <sub><b>Hazem</b></sub>
+                </a>
+            </td>
+            <td align="center">
+                <a href="https://github.com/energyLS">
+                    <img src="https://avatars.githubusercontent.com/u/89515385?v=4" width="100;" alt="energyLS"/>
+                    <br />
+                    <sub><b>EnergyLS</b></sub>
+                </a>
+            </td>
+		</tr>
+		<tr>
+            <td align="center">
+                <a href="https://github.com/yerbol-akhmetov">
+                    <img src="https://avatars.githubusercontent.com/u/113768325?v=4" width="100;" alt="yerbol-akhmetov"/>
+                    <br />
+                    <sub><b>Yerbol Akhmetov</b></sub>
+                </a>
+            </td>
+            <td align="center">
+                <a href="https://github.com/DeniseGiub">
+                    <img src="https://avatars.githubusercontent.com/u/113139589?v=4" width="100;" alt="DeniseGiub"/>
+                    <br />
+                    <sub><b>DeniseGiub</b></sub>
+                </a>
+            </td>
+            <td align="center">
+                <a href="https://github.com/FabianHofmann">
+                    <img src="https://avatars.githubusercontent.com/u/19226431?v=4" width="100;" alt="FabianHofmann"/>
+                    <br />
+                    <sub><b>Fabian Hofmann</b></sub>
+                </a>
+            </td>
+            <td align="center">
+                <a href="https://github.com/GbotemiB">
+                    <img src="https://avatars.githubusercontent.com/u/48842684?v=4" width="100;" alt="GbotemiB"/>
+                    <br />
+                    <sub><b>Emmanuel Bolarinwa</b></sub>
+                </a>
+            </td>
+            <td align="center">
+                <a href="https://github.com/mnm-matin">
+                    <img src="https://avatars.githubusercontent.com/u/45293386?v=4" width="100;" alt="mnm-matin"/>
+                    <br />
+                    <sub><b>Mnm-matin</b></sub>
+                </a>
+            </td>
+            <td align="center">
+                <a href="https://github.com/Eddy-JV">
+                    <img src="https://avatars.githubusercontent.com/u/75539255?v=4" width="100;" alt="Eddy-JV"/>
+
+                    <br />
+                    <sub><b>DeniseGiub</b></sub>
+                </a>
+            </td>
+		</tr>
+		<tr>
+            <td align="center">
+                <a href="https://github.com/Tomkourou">
+                    <img src="https://avatars.githubusercontent.com/u/5240283?v=4" width="100;" alt="Tomkourou"/>
+                    <br />
+                    <sub><b>Thomas Kouroughli</b></sub>
+                </a>
+            </td>
+            <td align="center">
+                <a href="https://github.com/finozzifa">
+                    <img src="https://avatars.githubusercontent.com/u/167071962?v=4" width="100;" alt="finozzifa"/>
+                    <br />
+                    <sub><b>Finozzifa</b></sub>
+                </a>
+            </td>
+            <td align="center">
+                <a href="https://github.com/GridGrapher">
+                    <img src="https://avatars.githubusercontent.com/u/127969728?v=4" width="100;" alt="GridGrapher"/>
+                    <br />
+                    <sub><b>GridGrapher</b></sub>
+                </a>
+            </td>
+            <td align="center">
+                <a href="https://github.com/martacki">
+                    <img src="https://avatars.githubusercontent.com/u/53824825?v=4" width="100;" alt="martacki"/>
+                    <br />
+                    <sub><b>Martha Frysztacki</b></sub>
+                </a>
+            </td>
+            <td align="center">
+                <a href="https://github.com/glenkiely-ieg">
+                    <img src="https://avatars.githubusercontent.com/u/99269783?v=4" width="100;" alt="glenkiely-ieg"/>
+                    <br />
+                    <sub><b>Null</b></sub>
+                </a>
+            </td>
+            <td align="center">
+                <a href="https://github.com/cpschau">
+                    <img src="https://avatars.githubusercontent.com/u/124347782?v=4" width="100;" alt="cpschau"/>
+                    <br />
+                    <sub><b>Cschau</b></sub>
+                </a>
+            </td>
+		</tr>
+		<tr>
+            <td align="center">
+                <a href="https://github.com/Emre-Yorat89">
+                    <img src="https://avatars.githubusercontent.com/u/62134151?v=4" width="100;" alt="Emre-Yorat89"/>
+                    <br />
+                    <sub><b>Emre_Yorat</b></sub>
+                </a>
+            </td>
+            <td align="center">
+                <a href="https://github.com/virio-andreyana">
+                    <img src="https://avatars.githubusercontent.com/u/114650479?v=4" width="100;" alt="virio-andreyana"/>
+                    <br />
+                    <sub><b>Null</b></sub>
+                </a>
+            </td>
+            <td align="center">
+                <a href="https://github.com/giacfalk">
+                    <img src="https://avatars.githubusercontent.com/u/36954873?v=4" width="100;" alt="giacfalk"/>
+                    <br />
+                    <sub><b>Giacomo Falchetta</b></sub>
+                </a>
+            </td>
+            <td align="center">
+                <a href="https://github.com/Ekaterina-Vo">
+                    <img src="https://avatars.githubusercontent.com/u/99509555?v=4" width="100;" alt="Ekaterina-Vo"/>
+                    <br />
+                    <sub><b>Ekaterina-Vo</b></sub>
+                </a>
+            </td>
+            <td align="center">
+                <a href="https://github.com/euronion">
+                    <img src="https://avatars.githubusercontent.com/u/42553970?v=4" width="100;" alt="euronion"/>
+                    <br />
+                    <sub><b>Euronion</b></sub>
+                </a>
+            </td>
+            <td align="center">
+                <a href="https://github.com/LukasFrankenQ">
+                    <img src="https://avatars.githubusercontent.com/u/55196140?v=4" width="100;" alt="LukasFrankenQ"/>
+                    <br />
+                    <sub><b>Lukas Franken</b></sub>
+                </a>
+            </td>
+		</tr>
+		<tr>
+            <td align="center">
+                <a href="https://github.com/AnasAlgarei">
+                    <img src="https://avatars.githubusercontent.com/u/101210563?v=4" width="100;" alt="AnasAlgarei"/>
+                    <br />
+                    <sub><b>AnasAlgarei</b></sub>
+                </a>
+            </td>
+            <td align="center">
+                <a href="https://github.com/Tooblippe">
+                    <img src="https://avatars.githubusercontent.com/u/805313?v=4" width="100;" alt="Tooblippe"/>
+                    <br />
+                    <sub><b>Tobias</b></sub>
+                </a>
+            </td>
+		</tr>
+		<tr>
+            <td align="center">
+                <a href="https://github.com/arizeosalac">
+                    <img src="https://avatars.githubusercontent.com/u/177637669?v=4" width="100;" alt="arizeosalac"/>
+                    <br />
+                    <sub><b>zeosalac</b></sub>
+                </a>
+            </td>
+            <td align="center">
+                <a href="https://github.com/asolavi">
+                    <img src="https://avatars.githubusercontent.com/u/131155817?v=4" width="100;" alt="asolavi"/>
+                    <br />
+                    <sub><b>Null</b></sub>
+                </a>
+            </td>
+            <td align="center">
+                <a href="https://github.com/rajesh-ieg">
+                    <img src="https://avatars.githubusercontent.com/u/120284682?v=4" width="100;" alt="rajesh-ieg"/>
+                    <br />
+                    <sub><b>Null</b></sub>
+                </a>
+            </td>
+            <td align="center">
+                <a href="https://github.com/lkstrp">
+                    <img src="https://avatars.githubusercontent.com/u/62255395?v=4" width="100;" alt="lkstrp"/>
+                    <br />
+                    <sub><b>Lukas Trippe</b></sub>
                 </a>
             </td>
             <td align="center">
@@ -233,236 +417,9 @@
                     <sub><b>Koen Van Greevenbroek</b></sub>
                 </a>
             </td>
-            <td align="center">
-                <a href="https://github.com/Eddy-JV">
-                    <img src="https://avatars.githubusercontent.com/u/75539255?v=4" width="100;" alt="Eddy-JV"/>
-                    <br />
-                    <sub><b>Eddy Jalbout</b></sub>
-                </a>
-            </td>
-		</tr>
-		<tr>
-            <td align="center">
->>>>>>> 5d02b292
-                <a href="https://github.com/hazemakhalek">
-                    <img src="https://avatars.githubusercontent.com/u/87850910?v=4" width="100;" alt="hazemakhalek"/>
-                    <br />
-                    <sub><b>Hazem</b></sub>
-                </a>
-            </td>
-            <td align="center">
-                <a href="https://github.com/energyLS">
-                    <img src="https://avatars.githubusercontent.com/u/89515385?v=4" width="100;" alt="energyLS"/>
-                    <br />
-                    <sub><b>EnergyLS</b></sub>
-                </a>
-            </td>
-		</tr>
-		<tr>
-            <td align="center">
-                <a href="https://github.com/yerbol-akhmetov">
-                    <img src="https://avatars.githubusercontent.com/u/113768325?v=4" width="100;" alt="yerbol-akhmetov"/>
-                    <br />
-                    <sub><b>Yerbol Akhmetov</b></sub>
-                </a>
-            </td>
-            <td align="center">
-<<<<<<< HEAD
-                <a href="https://github.com/DeniseGiub">
-                    <img src="https://avatars.githubusercontent.com/u/113139589?v=4" width="100;" alt="DeniseGiub"/>
-                    <br />
-                    <sub><b>DeniseGiub</b></sub>
-                </a>
-            </td>
-            <td align="center">
-                <a href="https://github.com/FabianHofmann">
-                    <img src="https://avatars.githubusercontent.com/u/19226431?v=4" width="100;" alt="FabianHofmann"/>
-                    <br />
-                    <sub><b>Fabian Hofmann</b></sub>
-                </a>
-            </td>
-            <td align="center">
-=======
->>>>>>> 5d02b292
-                <a href="https://github.com/GbotemiB">
-                    <img src="https://avatars.githubusercontent.com/u/48842684?v=4" width="100;" alt="GbotemiB"/>
-                    <br />
-                    <sub><b>Emmanuel Bolarinwa</b></sub>
-                </a>
-            </td>
-            <td align="center">
-<<<<<<< HEAD
-                <a href="https://github.com/mnm-matin">
-                    <img src="https://avatars.githubusercontent.com/u/45293386?v=4" width="100;" alt="mnm-matin"/>
-                    <br />
-                    <sub><b>Mnm-matin</b></sub>
-                </a>
-            </td>
-            <td align="center">
-                <a href="https://github.com/Eddy-JV">
-                    <img src="https://avatars.githubusercontent.com/u/75539255?v=4" width="100;" alt="Eddy-JV"/>
-=======
-                <a href="https://github.com/DeniseGiub">
-                    <img src="https://avatars.githubusercontent.com/u/113139589?v=4" width="100;" alt="DeniseGiub"/>
->>>>>>> 5d02b292
-                    <br />
-                    <sub><b>DeniseGiub</b></sub>
-                </a>
-            </td>
-		</tr>
-		<tr>
-            <td align="center">
-                <a href="https://github.com/Tomkourou">
-                    <img src="https://avatars.githubusercontent.com/u/5240283?v=4" width="100;" alt="Tomkourou"/>
-                    <br />
-                    <sub><b>Thomas Kouroughli</b></sub>
-                </a>
-            </td>
-            <td align="center">
-                <a href="https://github.com/finozzifa">
-                    <img src="https://avatars.githubusercontent.com/u/167071962?v=4" width="100;" alt="finozzifa"/>
-                    <br />
-                    <sub><b>Finozzifa</b></sub>
-                </a>
-            </td>
-            <td align="center">
-                <a href="https://github.com/GridGrapher">
-                    <img src="https://avatars.githubusercontent.com/u/127969728?v=4" width="100;" alt="GridGrapher"/>
-                    <br />
-                    <sub><b>GridGrapher</b></sub>
-                </a>
-            </td>
-            <td align="center">
-                <a href="https://github.com/martacki">
-                    <img src="https://avatars.githubusercontent.com/u/53824825?v=4" width="100;" alt="martacki"/>
-                    <br />
-                    <sub><b>Martha Frysztacki</b></sub>
-                </a>
-            </td>
-            <td align="center">
-                <a href="https://github.com/glenkiely-ieg">
-                    <img src="https://avatars.githubusercontent.com/u/99269783?v=4" width="100;" alt="glenkiely-ieg"/>
-                    <br />
-                    <sub><b>Null</b></sub>
-                </a>
-            </td>
-            <td align="center">
-                <a href="https://github.com/cpschau">
-                    <img src="https://avatars.githubusercontent.com/u/124347782?v=4" width="100;" alt="cpschau"/>
-                    <br />
-                    <sub><b>Cschau</b></sub>
-                </a>
-            </td>
-		</tr>
-		<tr>
-            <td align="center">
-                <a href="https://github.com/Emre-Yorat89">
-                    <img src="https://avatars.githubusercontent.com/u/62134151?v=4" width="100;" alt="Emre-Yorat89"/>
-                    <br />
-                    <sub><b>Emre_Yorat</b></sub>
-                </a>
-            </td>
-            <td align="center">
-                <a href="https://github.com/virio-andreyana">
-                    <img src="https://avatars.githubusercontent.com/u/114650479?v=4" width="100;" alt="virio-andreyana"/>
-                    <br />
-                    <sub><b>Null</b></sub>
-                </a>
-            </td>
-            <td align="center">
-                <a href="https://github.com/giacfalk">
-                    <img src="https://avatars.githubusercontent.com/u/36954873?v=4" width="100;" alt="giacfalk"/>
-                    <br />
-                    <sub><b>Giacomo Falchetta</b></sub>
-                </a>
-            </td>
-            <td align="center">
-                <a href="https://github.com/Ekaterina-Vo">
-                    <img src="https://avatars.githubusercontent.com/u/99509555?v=4" width="100;" alt="Ekaterina-Vo"/>
-                    <br />
-                    <sub><b>Ekaterina-Vo</b></sub>
-                </a>
-            </td>
-            <td align="center">
-<<<<<<< HEAD
-                <a href="https://github.com/euronion">
-                    <img src="https://avatars.githubusercontent.com/u/42553970?v=4" width="100;" alt="euronion"/>
-                    <br />
-                    <sub><b>Euronion</b></sub>
-                </a>
-            </td>
-            <td align="center">
-                <a href="https://github.com/LukasFrankenQ">
-                    <img src="https://avatars.githubusercontent.com/u/55196140?v=4" width="100;" alt="LukasFrankenQ"/>
-                    <br />
-                    <sub><b>Lukas Franken</b></sub>
-                </a>
-            </td>
-		</tr>
-		<tr>
-            <td align="center">
-                <a href="https://github.com/AnasAlgarei">
-                    <img src="https://avatars.githubusercontent.com/u/101210563?v=4" width="100;" alt="AnasAlgarei"/>
-                    <br />
-                    <sub><b>AnasAlgarei</b></sub>
-=======
-                <a href="https://github.com/lkstrp">
-                    <img src="https://avatars.githubusercontent.com/u/62255395?v=4" width="100;" alt="lkstrp"/>
-                    <br />
-                    <sub><b>Lukas Trippe</b></sub>
->>>>>>> 5d02b292
-                </a>
-            </td>
-            <td align="center">
-                <a href="https://github.com/Tooblippe">
-                    <img src="https://avatars.githubusercontent.com/u/805313?v=4" width="100;" alt="Tooblippe"/>
-                    <br />
-                    <sub><b>Tobias</b></sub>
-                </a>
-            </td>
-		</tr>
-		<tr>
-            <td align="center">
-                <a href="https://github.com/arizeosalac">
-                    <img src="https://avatars.githubusercontent.com/u/177637669?v=4" width="100;" alt="arizeosalac"/>
-                    <br />
-                    <sub><b>zeosalac</b></sub>
-                </a>
-            </td>
-            <td align="center">
-                <a href="https://github.com/asolavi">
-                    <img src="https://avatars.githubusercontent.com/u/131155817?v=4" width="100;" alt="asolavi"/>
-                    <br />
-                    <sub><b>Null</b></sub>
-                </a>
-            </td>
-            <td align="center">
-                <a href="https://github.com/rajesh-ieg">
-                    <img src="https://avatars.githubusercontent.com/u/120284682?v=4" width="100;" alt="rajesh-ieg"/>
-                    <br />
-                    <sub><b>Null</b></sub>
-                </a>
-            </td>
-            <td align="center">
-<<<<<<< HEAD
-                <a href="https://github.com/lkstrp">
-                    <img src="https://avatars.githubusercontent.com/u/62255395?v=4" width="100;" alt="lkstrp"/>
-                    <br />
-                    <sub><b>Lukas Trippe</b></sub>
-                </a>
-            </td>
-            <td align="center">
-                <a href="https://github.com/koen-vg">
-                    <img src="https://avatars.githubusercontent.com/u/74298901?v=4" width="100;" alt="koen-vg"/>
-                    <br />
-                    <sub><b>Koen Van Greevenbroek</b></sub>
-                </a>
-            </td>
-		</tr>
-		<tr>
-            <td align="center">
-=======
->>>>>>> 5d02b292
+		</tr>
+		<tr>
+            <td align="center">
                 <a href="https://github.com/danielelerede-oet">
                     <img src="https://avatars.githubusercontent.com/u/175011591?v=4" width="100;" alt="danielelerede-oet"/>
                     <br />
