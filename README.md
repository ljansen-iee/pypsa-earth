--- conflicted
+++ resolved
@@ -176,22 +176,14 @@
                 <a href="https://github.com/doneachh">
                     <img src="https://avatars.githubusercontent.com/u/132910766?v=4" width="100;" alt="doneachh"/>
                     <br />
-<<<<<<< HEAD
-                    <sub><b>Anton Achhammer</b></sub>
-=======
                     <sub><b>FabianHofmann</b></sub>
->>>>>>> c3c169d9
                 </a>
             </td>
             <td align="center">
                 <a href="https://github.com/davide-f">
                     <img src="https://avatars.githubusercontent.com/u/67809479?v=4" width="100;" alt="davide-f"/>
                     <br />
-<<<<<<< HEAD
-                    <sub><b>Davide-f</b></sub>
-=======
                     <sub><b>fneum</b></sub>
->>>>>>> c3c169d9
                 </a>
             </td>
             <td align="center">
@@ -202,8 +194,6 @@
                 </a>
             </td>
             <td align="center">
-<<<<<<< HEAD
-=======
                 <a href="https://github.com/euronion">
                     <img src="https://avatars.githubusercontent.com/u/42553970?v=4" width="100;" alt="euronion"/>
                     <br />
@@ -248,7 +238,6 @@
                 </a>
             </td>
             <td align="center">
->>>>>>> c3c169d9
                 <a href="https://github.com/pz-max">
                     <img src="https://avatars.githubusercontent.com/u/61968949?v=4" width="100;" alt="pz-max"/>
                     <br />
@@ -256,8 +245,6 @@
                 </a>
             </td>
             <td align="center">
-<<<<<<< HEAD
-=======
                 <a href="https://github.com/davide-f">
                     <img src="https://avatars.githubusercontent.com/u/67809479?v=4" width="100;" alt="davide-f"/>
                     <br />
@@ -281,7 +268,6 @@
                 </a>
             </td>
             <td align="center">
->>>>>>> c3c169d9
                 <a href="https://github.com/hazemakhalek">
                     <img src="https://avatars.githubusercontent.com/u/87850910?v=4" width="100;" alt="hazemakhalek"/>
                     <br />
@@ -292,8 +278,7 @@
                 <a href="https://github.com/energyLS">
                     <img src="https://avatars.githubusercontent.com/u/89515385?v=4" width="100;" alt="energyLS"/>
                     <br />
-<<<<<<< HEAD
-                    <sub><b>EnergyLS</b></sub>
+                    <sub><b>energyLS</b></sub>
                 </a>
             </td>
 		</tr>
@@ -302,10 +287,14 @@
                 <a href="https://github.com/yerbol-akhmetov">
                     <img src="https://avatars.githubusercontent.com/u/113768325?v=4" width="100;" alt="yerbol-akhmetov"/>
                     <br />
-                    <sub><b>Yerbol Akhmetov</b></sub>
-=======
-                    <sub><b>energyLS</b></sub>
->>>>>>> c3c169d9
+                    <sub><b>yerbol-akhmetov</b></sub>
+                </a>
+            </td>
+            <td align="center">
+                <a href="https://github.com/doneachh">
+                    <img src="https://avatars.githubusercontent.com/u/132910766?v=4" width="100;" alt="doneachh"/>
+                    <br />
+                    <sub><b>doneachh</b></sub>
                 </a>
             </td>
 		</tr>
@@ -314,53 +303,16 @@
                 <a href="https://github.com/DeniseGiub">
                     <img src="https://avatars.githubusercontent.com/u/113139589?v=4" width="100;" alt="DeniseGiub"/>
                     <br />
-<<<<<<< HEAD
                     <sub><b>DeniseGiub</b></sub>
                 </a>
             </td>
             <td align="center">
-                <a href="https://github.com/FabianHofmann">
-                    <img src="https://avatars.githubusercontent.com/u/19226431?v=4" width="100;" alt="FabianHofmann"/>
-                    <br />
-                    <sub><b>Fabian Hofmann</b></sub>
-=======
-                    <sub><b>yerbol-akhmetov</b></sub>
->>>>>>> c3c169d9
-                </a>
-            </td>
-            <td align="center">
-                <a href="https://github.com/doneachh">
-                    <img src="https://avatars.githubusercontent.com/u/132910766?v=4" width="100;" alt="doneachh"/>
-                    <br />
-                    <sub><b>doneachh</b></sub>
-                </a>
-            </td>
-		</tr>
-		<tr>
-            <td align="center">
-                <a href="https://github.com/mnm-matin">
-                    <img src="https://avatars.githubusercontent.com/u/45293386?v=4" width="100;" alt="mnm-matin"/>
-                    <br />
-                    <sub><b>Mnm-matin</b></sub>
-                </a>
-            </td>
-            <td align="center">
-<<<<<<< HEAD
-                <a href="https://github.com/Eddy-JV">
-                    <img src="https://avatars.githubusercontent.com/u/75539255?v=4" width="100;" alt="Eddy-JV"/>
-
-                    <br />
-                    <sub><b>DeniseGiub</b></sub>
-=======
                 <a href="https://github.com/virio-andreyana">
                     <img src="https://avatars.githubusercontent.com/u/114650479?v=4" width="100;" alt="virio-andreyana"/>
                     <br />
                     <sub><b>virio-andreyana</b></sub>
->>>>>>> c3c169d9
-                </a>
-            </td>
-		</tr>
-		<tr>
+                </a>
+            </td>
             <td align="center">
                 <a href="https://github.com/Tomkourou">
                     <img src="https://avatars.githubusercontent.com/u/5240283?v=4" width="100;" alt="Tomkourou"/>
@@ -392,27 +344,15 @@
 		</tr>
 		<tr>
             <td align="center">
-<<<<<<< HEAD
-                <a href="https://github.com/martacki">
-                    <img src="https://avatars.githubusercontent.com/u/53824825?v=4" width="100;" alt="martacki"/>
-                    <br />
-                    <sub><b>Martha Frysztacki</b></sub>
+                <a href="https://github.com/Eric-Nitschke">
+                    <img src="https://avatars.githubusercontent.com/u/152230633?v=4" width="100;" alt="Eric-Nitschke"/>
+                    <br />
+                    <sub><b>Eric-Nitschke</b></sub>
                 </a>
             </td>
             <td align="center">
                 <a href="https://github.com/glenkiely-ieg">
                     <img src="https://avatars.githubusercontent.com/u/99269783?v=4" width="100;" alt="glenkiely-ieg"/>
-=======
-                <a href="https://github.com/Eric-Nitschke">
-                    <img src="https://avatars.githubusercontent.com/u/152230633?v=4" width="100;" alt="Eric-Nitschke"/>
->>>>>>> c3c169d9
-                    <br />
-                    <sub><b>Eric-Nitschke</b></sub>
-                </a>
-            </td>
-            <td align="center">
-                <a href="https://github.com/glenkiely-ieg">
-                    <img src="https://avatars.githubusercontent.com/u/99269783?v=4" width="100;" alt="glenkiely-ieg"/>
                     <br />
                     <sub><b>glenkiely-ieg</b></sub>
                 </a>
@@ -439,28 +379,6 @@
                 </a>
             </td>
             <td align="center">
-<<<<<<< HEAD
-                <a href="https://github.com/euronion">
-                    <img src="https://avatars.githubusercontent.com/u/42553970?v=4" width="100;" alt="euronion"/>
-                    <br />
-                    <sub><b>Euronion</b></sub>
-                </a>
-            </td>
-            <td align="center">
-                <a href="https://github.com/LukasFrankenQ">
-                    <img src="https://avatars.githubusercontent.com/u/55196140?v=4" width="100;" alt="LukasFrankenQ"/>
-                    <br />
-                    <sub><b>Lukas Franken</b></sub>
-                </a>
-            </td>
-		</tr>
-		<tr>
-            <td align="center">
-                <a href="https://github.com/AnasAlgarei">
-                    <img src="https://avatars.githubusercontent.com/u/101210563?v=4" width="100;" alt="AnasAlgarei"/>
-                    <br />
-                    <sub><b>AnasAlgarei</b></sub>
-=======
 
                 <a href="https://github.com/lkstrp">
                     <img src="https://avatars.githubusercontent.com/u/62255395?v=4" width="100;" alt="lkstrp"/>
@@ -489,7 +407,6 @@
                     <img src="https://avatars.githubusercontent.com/u/6413976?v=4" width="100;" alt="Ly0n"/>
                     <br />
                     <sub><b>Ly0n</b></sub>
->>>>>>> c3c169d9
                 </a>
             </td>
             <td align="center">
@@ -544,29 +461,8 @@
                 </a>
             </td>
             <td align="center">
-<<<<<<< HEAD
-                <a href="https://github.com/lkstrp">
-                    <img src="https://avatars.githubusercontent.com/u/62255395?v=4" width="100;" alt="lkstrp"/>
-                    <br />
-                    <sub><b>Lukas Trippe</b></sub>
-                </a>
-            </td>
-            <td align="center">
-                <a href="https://github.com/koen-vg">
-                    <img src="https://avatars.githubusercontent.com/u/74298901?v=4" width="100;" alt="koen-vg"/>
-                    <br />
-                    <sub><b>Koen Van Greevenbroek</b></sub>
-                </a>
-            </td>
-		</tr>
-		<tr>
-            <td align="center">
-                <a href="https://github.com/danielelerede-oet">
-                    <img src="https://avatars.githubusercontent.com/u/175011591?v=4" width="100;" alt="danielelerede-oet"/>
-=======
                 <a href="https://github.com/choiHenry">
                     <img src="https://avatars.githubusercontent.com/u/51810088?v=4" width="100;" alt="choiHenry"/>
->>>>>>> c3c169d9
                     <br />
                     <sub><b>choiHenry</b></sub>
                 </a>
@@ -654,8 +550,6 @@
                     <sub><b>jessLryan</b></sub>
                 </a>
             </td>
-		</tr>
-		<tr>
             <td align="center">
                 <a href="https://github.com/jarry7">
                     <img src="https://avatars.githubusercontent.com/u/27745389?v=4" width="100;" alt="jarry7"/>
