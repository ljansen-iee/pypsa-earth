--- conflicted
+++ resolved
@@ -286,7 +286,6 @@
                     <sub><b>energyLS</b></sub>
                 </a>
             </td>
-<<<<<<< HEAD
 		    <td align="center">
                 <a href="https://github.com/AnasAlgarei">
                     <img src="https://avatars.githubusercontent.com/u/101210563?v=4" width="100;" alt="AnasAlgarei"/>
@@ -294,10 +293,6 @@
                     <sub><b>AnasAlgarei</b></sub>
                 </a>
             </td>
-=======
-		</tr>
-		<tr>
->>>>>>> 9b8be592
             <td align="center">
                 <a href="https://github.com/yerbol-akhmetov">
                     <img src="https://avatars.githubusercontent.com/u/113768325?v=4" width="100;" alt="yerbol-akhmetov"/>
