--- conflicted
+++ resolved
@@ -39,11 +39,7 @@
         snakemake = mock_snakemake(
             "prepare_gas_network",
             simpl="",
-<<<<<<< HEAD
-            clusters="74",
-=======
             clusters="10",
->>>>>>> 1be5b4d8
         )
         sets_path_to_root("pypsa-earth-sec")
         rootpath = ".."
