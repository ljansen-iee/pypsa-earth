--- conflicted
+++ resolved
@@ -147,127 +147,12 @@
         bus="co2 atmosphere"
     )
 
-<<<<<<< HEAD
-=======
-    cavern_nodes = pd.DataFrame()
-    if options['hydrogen_underground_storage']:
-        
-          h2_salt_cavern_potential = pd.read_csv(snakemake.input.h2_cavern, index_col=0, squeeze=True)
-          h2_cavern_ct = h2_salt_cavern_potential[~h2_salt_cavern_potential.isna()]
-          cavern_nodes = n.buses[n.buses.country.isin(h2_cavern_ct.index)]
-
-          h2_capital_cost = costs.at["hydrogen storage underground", "fixed"]
-
-          # assumptions: weight storage potential in a country by population
-          # TODO: fix with real geographic potentials
-          # convert TWh to MWh with 1e6
-          h2_pot = h2_cavern_ct.loc[cavern_nodes.country]
-          h2_pot.index = cavern_nodes.index
-          # h2_pot = h2_pot * cavern_nodes.fraction * 1e6
-
-          n.madd("Store",
-            cavern_nodes.index + " H2 Store",
-            bus=cavern_nodes.index + " H2",
-            e_nom_extendable=True,
-            e_nom_max=h2_pot.values,
-            e_cyclic=True,
-            carrier="H2 Store",
-            capital_cost=h2_capital_cost
-        )
-
-    # hydrogen stored overground (where not already underground)
-    h2_capital_cost = costs.at["hydrogen storage tank incl. compressor", "fixed"]
-    nodes_overground = cavern_nodes.index.symmetric_difference(nodes)
-
-    n.madd("Store",
-            nodes_overground + " H2 Store",
-            bus=nodes_overground + " H2",
-            e_nom_extendable=True,
-            e_cyclic=True,
-            carrier="H2 Store",
-            capital_cost=h2_capital_cost
-            )
-
-    attrs = ["bus0", "bus1", "length"]
-    h2_links = pd.DataFrame(columns=attrs)
-
-    candidates = pd.concat({"lines": n.lines[attrs],
-                            "links": n.links.loc[n.links.carrier == "DC", attrs]})
-
-    for candidate in candidates.index:
-        buses = [candidates.at[candidate, "bus0"],
-                  candidates.at[candidate, "bus1"]]
-        buses.sort()
-        name = f"H2 pipeline {buses[0]} -> {buses[1]}"
-        if name not in h2_links.index:
-            h2_links.at[name, "bus0"] = buses[0]
-            h2_links.at[name, "bus1"] = buses[1]
-            h2_links.at[name, "length"] = candidates.at[candidate, "length"]
-
-    # TODO Add efficiency losses
-    n.madd("Link",
-            h2_links.index,
-            bus0=h2_links.bus0.values + " H2",
-            bus1=h2_links.bus1.values + " H2",
-            p_min_pu=-1,
-            p_nom_extendable=True,
-            length=h2_links.length.values,
-            capital_cost=costs.at['H2 (g) pipeline',
-                                  'fixed'] * h2_links.length.values,
-            carrier="H2 pipeline",
-            lifetime=costs.at['H2 (g) pipeline', 'lifetime']
-            )
-
-
-def add_co2(n, costs):
-    from types import SimpleNamespace
-    spatial = SimpleNamespace()
-
-    spatial.nodes = nodes
-
-    spatial.co2 = SimpleNamespace()
-
-    if options["co2_network"]:
-        spatial.co2.nodes = nodes + " co2 stored"
-        spatial.co2.locations = nodes
-        spatial.co2.vents = nodes + " co2 vent"
-    else:
-        spatial.co2.nodes = ["co2 stored"]
-        spatial.co2.locations = ["Africa"]
-        spatial.co2.vents = ["co2 vent"]
-
-    spatial.co2.df = pd.DataFrame(vars(spatial.co2), index=nodes)
-
-    # minus sign because opposite to how fossil fuels used:
-    # CH4 burning puts CH4 down, atmosphere up
-    n.add("Carrier", "co2",
-          co2_emissions=-1.)
-
-    # this tracks CO2 in the atmosphere
-    n.add("Bus",
-        "co2 atmosphere",
-        location="Africa",
-        carrier="co2"
-    )
-
-    # can also be negative
-    n.add("Store",
-        "co2 atmosphere",
-        e_nom_extendable=True,
-        e_min_pu=-1,
-        carrier="co2",
-        bus="co2 atmosphere"
-    )
-
->>>>>>> 27d75451
     # this tracks CO2 stored, e.g. underground
     n.madd("Bus",
         spatial.co2.nodes,
         location=spatial.co2.locations,
         carrier="co2 stored"
     )
-<<<<<<< HEAD
-=======
 
     n.madd("Store",
         spatial.co2.nodes,
@@ -306,7 +191,6 @@
         capital_cost=capital_cost.values,
         carrier="CO2 pipeline",
         lifetime=costs.at['CO2 pipeline', 'lifetime'])
->>>>>>> 27d75451
 
     n.madd("Store",
         spatial.co2.nodes,
