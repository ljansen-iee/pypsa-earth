#!/usr/bin/env python
# -*- coding: utf-8 -*-

# SPDX-FileCopyrightText:  PyPSA-Earth and PyPSA-Eur Authors
#
# SPDX-License-Identifier: AGPL-3.0-or-later

# -*- coding: utf-8 -*-
"""
Calculates for each network node the (i) installable capacity (based on land-
use), (ii) the available generation time series (based on weather data), and
(iii) the average distance from the node for onshore wind, AC-connected
offshore wind, DC-connected offshore wind and solar PV generators. For hydro
generators, it calculates the expected inflows. In addition for offshore wind
it calculates the fraction of the grid connection which is under water.

Relevant settings
-----------------

.. code:: yaml

    snapshots:

    atlite:
        nprocesses:

    renewable:
        {technology}:
            cutout:
            copernicus:
                grid_codes:
                distance:
                distance_grid_codes:
            natura:
            max_depth:
            max_shore_distance:
            min_shore_distance:
            capacity_per_sqkm:
            correction_factor:
            potential:
            min_p_max_pu:
            clip_p_max_pu:
            resource:
            clip_min_inflow:

.. seealso::
    Documentation of the configuration file ``config.yaml`` at
    :ref:`snapshots_cf`, :ref:`atlite_cf`, :ref:`renewable_cf`

Inputs
------

- ``data/copernicus/PROBAV_LC100_global_v3.0.1_2019-nrt_Discrete-Classification-map_EPSG-4326.tif``: `Copernicus Land Service <https://land.copernicus.eu/global/products/lc>`_ inventory on 23 land use classes (e.g. forests, arable land, industrial, urban areas) based on UN-FAO classification. See `Table 4 in the PUM <https://land.copernicus.eu/global/sites/cgls.vito.be/files/products/CGLOPS1_PUM_LC100m-V3_I3.4.pdf>`_ for a list of all classes.

    .. image:: /img/copernicus.png
        :width: 33 %

- ``data/gebco/GEBCO_2021_TID.nc``: A `bathymetric <https://en.wikipedia.org/wiki/Bathymetry>`_ data set with a global terrain model for ocean and land at 15 arc-second intervals by the `General Bathymetric Chart of the Oceans (GEBCO) <https://www.gebco.net/data_and_products/gridded_bathymetry_data/>`_.

    .. image:: /img/gebco_2021_grid_image.jpg
        :width: 50 %

    **Source:** `GEBCO <https://www.gebco.net/data_and_products/images/gebco_2019_grid_image.jpg>`_

- ``resources/natura.tiff``: confer :ref:`natura`
- ``resources/offshore_shapes.geojson``: confer :ref:`shapes`
- ``resources/.geojson``: (if not offshore wind), confer :ref:`busregions`
- ``resources/regions_offshore.geojson``: (if offshore wind), :ref:`busregions`
- ``"cutouts/" + config["renewable"][{technology}]['cutout']``: :ref:`cutout`
- ``networks/base.nc``: :ref:`base`

Outputs
-------

- ``resources/profile_{technology}.nc``, except hydro technology, with the following structure

    ===================  ==========  =========================================================
    Field                Dimensions  Description
    ===================  ==========  =========================================================
    profile              bus, time   the per unit hourly availability factors for each node
    -------------------  ----------  ---------------------------------------------------------
    weight               bus         sum of the layout weighting for each node
    -------------------  ----------  ---------------------------------------------------------
    p_nom_max            bus         maximal installable capacity at the node (in MW)
    -------------------  ----------  ---------------------------------------------------------
    potential            y, x        layout of generator units at cutout grid cells inside the
                                     Voronoi cell (maximal installable capacity at each grid
                                     cell multiplied by capacity factor)
    -------------------  ----------  ---------------------------------------------------------
    average_distance     bus         average distance of units in the Voronoi cell to the
                                     grid node (in km)
    -------------------  ----------  ---------------------------------------------------------
    underwater_fraction  bus         fraction of the average connection distance which is
                                     under water (only for offshore)
    ===================  ==========  =========================================================

- ``resources/profile_hydro.nc`` for the hydro technology
    ===================  ================  ========================================================
    Field                Dimensions        Description
    ===================  ================  ========================================================
    inflow               plant, time       Inflow to the state of charge (in MW),
                                           e.g. due to river inflow in hydro reservoir.
    ===================  ================  ========================================================

    - **profile**

    .. image:: /img/profile_ts.png
        :width: 33 %
        :align: center

    - **p_nom_max**

    .. image:: /img/p_nom_max_hist.png
        :width: 33 %
        :align: center

    - **potential**

    .. image:: /img/potential_heatmap.png
        :width: 33 %
        :align: center

    - **average_distance**

    .. image:: /img/distance_hist.png
        :width: 33 %
        :align: center

    - **underwater_fraction**

    .. image:: /img/underwater_hist.png
        :width: 33 %
        :align: center

Description
-----------

This script leverages on atlite function to derivate hourly time series for an entire year
for solar, wind (onshore and offshore), and hydro data.

This script functions at two main spatial resolutions: the resolution of the
network nodes and their `Voronoi cells
<https://en.wikipedia.org/wiki/Voronoi_diagram>`_, and the resolution of the
cutout grid cells for the weather data. Typically the weather data grid is
finer than the network nodes, so we have to work out the distribution of
generators across the grid cells within each Voronoi cell. This is done by
taking account of a combination of the available land at each grid cell and the
capacity factor there.

This uses the Copernicus land use data,
Natura2000 nature reserves and GEBCO bathymetry data.

.. image:: /img/eligibility.png
    :width: 50 %
    :align: center

To compute the layout of generators in each node's Voronoi cell, the
installable potential in each grid cell is multiplied with the capacity factor
at each grid cell. This is done since we assume more generators are installed
at cells with a higher capacity factor.

.. image:: /img/offwinddc-gridcell.png
    :width: 50 %
    :align: center

.. image:: /img/offwindac-gridcell.png
    :width: 50 %
    :align: center

.. image:: /img/onwind-gridcell.png
    :width: 50 %
    :align: center

.. image:: /img/solar-gridcell.png
    :width: 50 %
    :align: center

This layout is then used to compute the generation availability time series
from the weather data cutout from ``atlite``.

Two methods are available to compute the maximal installable potential for the
node (`p_nom_max`): ``simple`` and ``conservative``:

- ``simple`` adds up the installable potentials of the individual grid cells.
  If the model comes close to this limit, then the time series may slightly
  overestimate production since it is assumed the geographical distribution is
  proportional to capacity factor.

- ``conservative`` ascertains the nodal limit by increasing capacities
  proportional to the layout until the limit of an individual grid cell is
  reached.
"""
import functools
import os
import time
from math import isnan

import atlite
import country_converter as coco
import geopandas as gpd
import numpy as np
import pandas as pd
import progressbar as pgb
import xarray as xr
<<<<<<< HEAD
from _helpers import BASE_DIR, configure_logging, create_logger, read_csv_nafix
=======
from _helpers import BASE_DIR, COPERNICUS_CRS, configure_logging, create_logger
>>>>>>> 9b8be592
from add_electricity import load_powerplants
from dask.distributed import Client
from pypsa.geo import haversine
from shapely.geometry import LineString, Point, box

cc = coco.CountryConverter()

logger = create_logger(__name__)


GEBCO_CRS = "EPSG:4326"
PPL_CRS = "EPSG:4326"


def check_cutout_match(cutout, geodf):
    cutout_box = box(*cutout.bounds)
    region_box = box(*regions.total_bounds)

    assert not region_box.intersection(cutout_box).is_empty, (
        "The requested region is completely out of the cutout area.\n\r"
        "Check please the provided cutout.\n\r"
        "More details on cutout generation are available in docs:\n\r"
        "https://pypsa-earth.readthedocs.io/en/latest/tutorial.html\n\r"
    )

    if not region_box.covered_by(cutout_box):
        logger.warning(
            "Weather data does not fully cover the requester region.\n\r"
            "It's recommended to check the provided cutout.\n\r"
            "More details on cutout generation are available in docs:\n\r"
            "https://pypsa-earth.readthedocs.io/en/latest/tutorial.html"
        )


def get_eia_annual_hydro_generation(fn, countries):
    # in billion kWh/a = TWh/a
    df = read_csv_nafix(fn, skiprows=1, index_col=1, na_values=[" ", "--"])
    df = df.apply(pd.to_numeric, errors="coerce")
    df = df.iloc[1:, 1:]
    df.index = df.index.str.strip()

    df.loc["Germany"] = df.filter(like="Germany", axis=0).sum()
    df.loc["Serbia"] += df.loc["Kosovo"]
    df = df.loc[~df.index.str.contains("Former")]
    df.drop(["World", "Germany, West", "Germany, East"], inplace=True)

    df.index = cc.convert(df.index, to="iso2")
    df.index.name = "countries"

    df = df.T[countries] * 1e6  # in MWh/a
    df.index = df.index.astype(int)

    return df


def get_hydro_capacities_annual_hydro_generation(fn, countries, year):
    hydro_stats = (
        read_csv_nafix(
            fn,
            comment="#",
            keep_default_na=False,
            na_values=["-", ""],
            index_col=0,
        )
        .rename({"Country": "countries"}, axis=1)
        .set_index("countries")
    )
    hydro_prod_by_country = (
        hydro_stats[hydro_stats.index.isin(countries)][
            ["InflowHourlyAvg[GWh]"]
        ].transpose()
        * 1e3
        * 8760
    )  # change unit to MWh/y
    hydro_prod_by_country.index = pd.Index([year])

    return hydro_prod_by_country


def check_cutout_completness(cf):
    """
    Check if a cutout contains missed values.

    That may be the case due to some issues with accessibility of ERA5
    data See for details
    https://confluence.ecmwf.int/display/CUSF/Missing+data+in+ERA5T
    Returns share of cutout cells with missed data
    """
    n_missed_cells = pd.isnull(cf).sum()
    n_cells = len(np.ndarray.flatten(cf.data))
    share_missed_cells = 100 * (n_missed_cells / n_cells)
    if share_missed_cells > 0:
        logger.warning(
            f"A provided cutout contains missed data:\r\n content of {share_missed_cells:2.1f}% all cutout cells is lost"
        )
    return share_missed_cells


def estimate_bus_loss(data_column, tech):
    """
    Calculated share of buses with data loss due to flaws in the cutout data.

    Returns share of the buses with missed data
    """
    n_weights_initial = len(data_column)
    n_lost_weights = pd.isnull(data_column).sum()
    share_missed_buses = 100 * (n_lost_weights / n_weights_initial)
    if share_missed_buses >= 30:
        recommend_msg = "\r\nYou may want to re-generate the cutout"
    else:
        recommend_msg = ""

    if n_lost_weights > 0:
        logger.warning(
            f"Missed cutout cells have resulted in data loss:\r\n for {tech} {share_missed_buses:2.1f}% buses overall {recommend_msg}"
        )
    return share_missed_buses


def filter_cutout_region(cutout, regions):
    """
    Filter the cutout to focus on the region of interest.
    """
    # filter cutout regions to focus on the region of interest
    minx, miny, maxx, maxy = regions.total_bounds
    minx, maxx = max(-180.0, minx - cutout.dx), min(180.0, maxx + cutout.dx)
    miny, maxy = max(-90.0, miny - cutout.dy), min(90.0, maxy + cutout.dy)
    cutout.data = cutout.data.sel(x=slice(minx, maxx), y=slice(miny, maxy))
    return cutout


def rescale_hydro(plants, runoff, normalize_using_yearly, normalization_year):
    """
    Function used to rescale the inflows of the hydro capacities to match
    country statistics.

    Parameters
    ----------
    plants : DataFrame
        Run-of-river plants orf dams with lon, lat, countries, installed_hydro columns.
        Countries and installed_hydro column are only used with normalize_using_yearly
        installed_hydro column shall be a boolean vector specifying whether that plant
        is currently installed and used to normalize the inflows
    runoff : xarray object
        Runoff at each bus
    normalize_using_yearly : DataFrame
        Dataframe that specifies for every country the total hydro production
    year : int
        Year used for normalization
    """

    if plants.empty or plants.installed_hydro.any() == False:
        logger.info("No bus has installed hydro plants, ignoring normalization.")
        return runoff

    years_statistics = normalize_using_yearly.index
    if isinstance(years_statistics, pd.DatetimeIndex):
        years_statistics = years_statistics.year
    else:
        years_statistics = years_statistics.astype(int)

    years_statistics = years_statistics.unique()

    if normalization_year not in set(years_statistics):
        logger.warning(
            f"Missing hydro statistics for year {normalization_year}; no normalization performed."
        )
    else:
        # get buses that have installed hydro capacity to be used to compute
        # the normalization
        normalization_buses = plants[plants.installed_hydro == True].index

        # check nans
        share_nans = float(runoff.isnull().sum() / runoff.shape[0] / runoff.shape[1])
        if share_nans > 1e-4:
            logger.warning(
                "Share of NaN values in hydro cutout: {:.2f}%".format(100 * share_nans)
            )

        # average yearly runoff by plant
        yearlyavg_runoff_by_plant = (
            runoff.rename("runoff").mean("time", skipna=True).to_dataframe()
        ) * 8760.0

        yearlyavg_runoff_by_plant["country"] = plants.loc[
            yearlyavg_runoff_by_plant.index, "countries"
        ]

        # group runoff by country
        grouped_runoffs = (
            yearlyavg_runoff_by_plant.loc[normalization_buses].groupby("country").sum()
        )

        # common country indices
        common_countries = normalize_using_yearly.columns.intersection(
            grouped_runoffs.index
        )

        tot_common_yearly = np.nansum(
            normalize_using_yearly.loc[normalization_year, common_countries]
        )
        tot_common_runoff = np.nansum(grouped_runoffs.runoff[common_countries])

        # define default_factor. When nan values, used the default 1.0
        default_factor = 1.0
        if not (
            isnan(tot_common_yearly)
            or isnan(tot_common_runoff)
            or tot_common_runoff <= 0.0
        ):
            default_factor = tot_common_yearly / tot_common_runoff

        def create_scaling_factor(
            normalize_yearly, grouped_runoffs, year, c_bus, default_value=1.0
        ):
            if c_bus in normalize_yearly.columns and c_bus in grouped_runoffs.index:
                # normalization in place
                return (
                    np.nansum(normalize_yearly.loc[year, c_bus])
                    / grouped_runoffs.runoff[c_bus]
                )
            elif c_bus not in normalize_yearly.columns:
                # data not available in the normalization procedure
                # return unity factor
                return default_value
            elif c_bus not in grouped_runoffs.index:
                # no hydro inflows available for he country
                return default_value

        unique_countries = plants.countries.unique()
        missing_countries_normalization = np.setdiff1d(
            unique_countries, normalize_using_yearly.columns
        )
        missing_countries_grouped_runoff = np.setdiff1d(
            unique_countries, grouped_runoffs.index
        )

        if missing_countries_normalization.size != 0:
            logger.warning(
                f"Missing countries in the normalization dataframe: "
                + ", ".join(missing_countries_normalization)
                + ". Default value used"
            )

        if missing_countries_grouped_runoff.size != 0:
            logger.warning(
                f"Missing installed plants in: "
                + ", ".join(missing_countries_grouped_runoff)
                + ". Default value used"
            )

        # matrix used to scale the runoffs
        scaling_matrix = xr.DataArray(
            [
                create_scaling_factor(
                    normalize_using_yearly,
                    grouped_runoffs,
                    normalization_year,
                    c_bus,
                    default_factor,
                )
                * np.ones(runoff.time.shape)
                for c_bus in plants.countries
            ],
            coords=dict(
                plant=plants.index.values,
                time=runoff.time.values,
            ),
        )

        # Check all buses to be in the final dataset
        missing_buses = plants.index.difference(scaling_matrix.plant)
        if len(missing_buses) > 0:
            logger.warning(f"Missing hydro inflows for buses: {missing_buses}")

        runoff *= scaling_matrix

    return runoff


if __name__ == "__main__":
    if "snakemake" not in globals():
        from _helpers import mock_snakemake

        snakemake = mock_snakemake("build_renewable_profiles", technology="hydro")
    configure_logging(snakemake)

    pgb.streams.wrap_stderr()
    countries = snakemake.params.countries
    paths = snakemake.input
    nprocesses = int(snakemake.threads)
    noprogress = not snakemake.config["enable"]["progress_bar"]
    config = snakemake.params.renewable[snakemake.wildcards.technology]
    resource = config["resource"]
    correction_factor = config.get("correction_factor", 1.0)
    p_nom_max_meth = config.get("potential", "conservative")

    # crs
    geo_crs = snakemake.params.crs["geo_crs"]
    area_crs = snakemake.params.crs["area_crs"]
    copernicus_crs = COPERNICUS_CRS

    if isinstance(config.get("copernicus", {}), list):
        config["copernicus"] = {"grid_codes": config["copernicus"]}

    if correction_factor != 1.0:
        logger.info(f"correction_factor is set as {correction_factor}")
    regions = gpd.read_file(paths.regions)  # .set_index("name").rename_axis("bus")

    assert not regions.empty, (
        f"List of regions in {snakemake.input.regions} is empty, please "
        "disable the corresponding renewable technology"
    )

    # do not pull up, set_index does not work if geo dataframe is empty
    regions = regions.set_index("name").rename_axis("bus")

    if nprocesses > 1:
        client = Client(n_workers=nprocesses, threads_per_worker=1)
    else:
        client = None

    cutout = atlite.Cutout(paths["cutout"])

    check_cutout_match(cutout=cutout, geodf=regions)

    if not snakemake.wildcards.technology.startswith("hydro"):
        # the region should be restricted for non-hydro technologies, as the hydro potential is calculated across hydrobasins which may span beyond the region of the country
        cutout = filter_cutout_region(cutout, regions)

    buses = regions.index

    func = getattr(cutout, resource.pop("method"))
    resource["dask_kwargs"] = {"scheduler": client}

    # filter plants for hydro
    if snakemake.wildcards.technology.startswith("hydro"):
        country_shapes = gpd.read_file(paths.country_shapes)
        hydrobasins_path = os.path.join(BASE_DIR, resource["hydrobasins"])
        resource["hydrobasins"] = hydrobasins_path
        hydrobasins = gpd.read_file(hydrobasins_path)
        ppls = load_powerplants(snakemake.input.powerplants)

        all_hydro_ppls = ppls[ppls.carrier == "hydro"]

        # select hydro units within hydrobasins
        hgdf = gpd.GeoDataFrame(
            all_hydro_ppls,
            index=all_hydro_ppls.index,
            geometry=gpd.points_from_xy(all_hydro_ppls.lon, all_hydro_ppls.lat),
            crs=PPL_CRS,
        ).to_crs(hydrobasins.crs)
        temp_gdf = gpd.sjoin(hgdf, hydrobasins, predicate="within", how="left")

        hydro_ppls = pd.DataFrame(
            hgdf.loc[temp_gdf.index_right.dropna().index].drop(columns="geometry")
        )

        bus_notin_hydrobasins = list(
            set(all_hydro_ppls.index).difference(set(hydro_ppls.index))
        )

        resource["plants"] = hydro_ppls.rename(columns={"country": "countries"})[
            ["lon", "lat", "countries"]
        ]

        # TODO: possibly revise to account for non-existent hydro powerplants
        resource["plants"]["installed_hydro"] = [
            True for bus_id in resource["plants"].index
        ]

        # get normalization before executing runoff
        normalization = None
        if ("normalization" in config) and isinstance(config["normalization"], dict):
            normalization = config.pop("normalization")

        # check if there are hydro powerplants
        if resource["plants"].empty:
            # when no powerplants are available save an empty file
            xr.DataArray(
                dims=["plant", "time"], coords={"plant": []}, name="inflow"
            ).to_netcdf(snakemake.output.profile)
        else:
            # otherwise perform the calculations
            inflow = correction_factor * func(capacity_factor=True, **resource)

            if "clip_min_inflow" in config:
                inflow = inflow.where(inflow >= config["clip_min_inflow"], 0)

            # check if normalization field belongs to the settings and it is not false
            if normalization:
                method = normalization["method"]
                norm_year = normalization.get("year", int(inflow.time[0].dt.year))
                if method == "hydro_capacities":
                    path_hydro_capacities = snakemake.input.hydro_capacities
                    normalize_using_yearly = (
                        get_hydro_capacities_annual_hydro_generation(
                            path_hydro_capacities, countries, norm_year
                        )
                    )

                elif method == "eia":
                    path_eia_stats = snakemake.input.eia_hydro_generation
                    normalize_using_yearly = get_eia_annual_hydro_generation(
                        path_eia_stats, countries
                    )

                inflow = rescale_hydro(
                    resource["plants"], inflow, normalize_using_yearly, norm_year
                )
                logger.info(
                    f"Hydro normalization method '{method}' on year-statistics {norm_year}"
                )
            else:
                logger.info("No hydro normalization")

            inflow *= config.get("multiplier", 1.0)

            # add zero values for out of hydrobasins elements
            if len(bus_notin_hydrobasins) > 0:
                regions_notin = all_hydro_ppls.loc[
                    bus_notin_hydrobasins, ["lon", "lat", "country"]
                ]
                logger.warning(
                    f"Buses {bus_notin_hydrobasins} are not contained into hydrobasins."
                    f"Setting empty time series. Bus location:\n{regions_notin}"
                )

                # initialize empty DataArray and append to inflow
                notin_data = xr.DataArray(
                    np.zeros(
                        (len(bus_notin_hydrobasins), inflow.coords["time"].shape[0])
                    ),
                    dims=("plant", "time"),
                    coords=dict(
                        plant=bus_notin_hydrobasins,
                        time=inflow.coords["time"],
                    ),
                )
                inflow = xr.concat([inflow, notin_data], dim="plant")

            inflow.rename("inflow").to_netcdf(snakemake.output.profile)
    else:
        capacity_per_sqkm = config["capacity_per_sqkm"]

        excluder = atlite.ExclusionContainer(crs=area_crs, res=100)

        if "natura" in config and config["natura"]:
            excluder.add_raster(paths.natura, nodata=0, allow_no_overlap=True)

        if "copernicus" in config and config["copernicus"]:
            copernicus = config["copernicus"]
            excluder.add_raster(
                paths.copernicus,
                codes=copernicus["grid_codes"],
                invert=True,
                crs=copernicus_crs,
            )
            if "distance" in copernicus and config["copernicus"]["distance"] > 0:
                excluder.add_raster(
                    paths.copernicus,
                    codes=copernicus["distance_grid_codes"],
                    buffer=copernicus["distance"],
                    crs=copernicus_crs,
                )

        if "max_depth" in config:
            # lambda not supported for atlite + multiprocessing
            # use named function np.greater with partially frozen argument instead
            # and exclude areas where: -max_depth > grid cell depth
            func_depth = functools.partial(np.greater, -config["max_depth"])
            excluder.add_raster(
                paths.gebco, codes=func_depth, crs=GEBCO_CRS, nodata=-1000
            )

        if "min_shore_distance" in config:
            buffer = config["min_shore_distance"]
            excluder.add_geometry(paths.country_shapes, buffer=buffer)

        if "max_shore_distance" in config:
            buffer = config["max_shore_distance"]
            excluder.add_geometry(paths.country_shapes, buffer=buffer, invert=True)

        kwargs = dict(nprocesses=nprocesses, disable_progressbar=noprogress)
        if noprogress:
            logger.info("Calculate landuse availabilities...")
            start = time.time()
            availability = cutout.availabilitymatrix(regions, excluder, **kwargs)

            duration = time.time() - start
            logger.info(f"Completed availability calculation ({duration:2.2f}s)")
        else:
            availability = cutout.availabilitymatrix(regions, excluder, **kwargs)
        area = cutout.grid.to_crs(area_crs).area / 1e6
        area = xr.DataArray(
            area.values.reshape(cutout.shape), [cutout.coords["y"], cutout.coords["x"]]
        )

        potential = capacity_per_sqkm * availability.sum("bus") * area

        capacity_factor = correction_factor * func(capacity_factor=True, **resource)
        layout = capacity_factor * area * capacity_per_sqkm

        n_cells_lost = check_cutout_completness(capacity_factor)

        profile, capacities = func(
            matrix=availability.stack(spatial=["y", "x"]),
            layout=layout,
            index=buses,
            per_unit=True,
            return_capacity=True,
            **resource,
        )

        logger.info(f"Calculating maximal capacity per bus (method '{p_nom_max_meth}')")
        if p_nom_max_meth == "simple":
            p_nom_max = capacity_per_sqkm * availability @ area
        elif p_nom_max_meth == "conservative":
            max_cap_factor = capacity_factor.where(availability != 0).max(["x", "y"])
            p_nom_max = capacities / max_cap_factor
        else:
            raise AssertionError(
                'Config key `potential` should be one of "simple" '
                f'(default) or "conservative", not "{p_nom_max_meth}"'
            )

        logger.info("Calculate average distances.")
        layoutmatrix = (layout * availability).stack(spatial=["y", "x"])

        coords = cutout.grid[["x", "y"]]
        bus_coords = regions[["x", "y"]]

        average_distance = []
        centre_of_mass = []
        for bus in buses:
            row = layoutmatrix.sel(bus=bus).data
            nz_b = (row != 0) & (~pd.isnull(row))
            row = row[nz_b]
            co = coords[nz_b]
            distances = haversine(bus_coords.loc[bus], co)
            average_distance.append((distances * (row / row.sum())).sum())
            centre_of_mass.append(co.values.T @ (row / row.sum()))

        average_distance = xr.DataArray(average_distance, [buses])
        centre_of_mass = xr.DataArray(centre_of_mass, [buses, ("spatial", ["x", "y"])])

        ds = xr.merge(
            [
                (correction_factor * profile).rename("profile"),
                capacities.rename("weight"),
                p_nom_max.rename("p_nom_max"),
                potential.rename("potential"),
                average_distance.rename("average_distance"),
            ]
        )

        if n_cells_lost > 0:
            estimate_bus_loss(
                data_column=ds.weight, tech=snakemake.wildcards.technology
            )

        if snakemake.wildcards.technology.startswith("offwind"):
            logger.info("Calculate underwater fraction of connections.")
            offshore_shape = gpd.read_file(paths["offshore_shapes"]).union_all()
            underwater_fraction = []
            for bus in buses:
                p = centre_of_mass.sel(bus=bus).data
                line = LineString([tuple(p), tuple(regions.loc[bus, ["x", "y"]])])
                frac = line.intersection(offshore_shape).length / line.length
                underwater_fraction.append(frac)

            ds["underwater_fraction"] = xr.DataArray(underwater_fraction, [buses])

        # select only buses with some capacity and minimal capacity factor
        ds = ds.sel(
            bus=(
                (ds["profile"].mean("time") >= config.get("min_p_max_pu", 0.0))
                & (ds["p_nom_max"] >= config.get("min_p_nom_max", 0.0))
            )
        )

        if "clip_p_max_pu" in config:
            min_p_max_pu = config["clip_p_max_pu"]
            ds["profile"] = ds["profile"].where(ds["profile"] >= min_p_max_pu, 0)

        ds.to_netcdf(snakemake.output.profile)

    if client is not None:
        client.shutdown()<|MERGE_RESOLUTION|>--- conflicted
+++ resolved
@@ -202,11 +202,7 @@
 import pandas as pd
 import progressbar as pgb
 import xarray as xr
-<<<<<<< HEAD
 from _helpers import BASE_DIR, configure_logging, create_logger, read_csv_nafix
-=======
-from _helpers import BASE_DIR, COPERNICUS_CRS, configure_logging, create_logger
->>>>>>> 9b8be592
 from add_electricity import load_powerplants
 from dask.distributed import Client
 from pypsa.geo import haversine
