--- conflicted
+++ resolved
@@ -389,10 +389,6 @@
     ac_freq_default = 50.0
 
     if "tag_frequency" in df_all_lines.columns:
-<<<<<<< HEAD
-
-=======
->>>>>>> 6d2b2928
         ac_grid_freq_levels = (
             df_all_lines["tag_frequency"]
             .value_counts(sort=True, dropna=True)
