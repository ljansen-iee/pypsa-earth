# SPDX-FileCopyrightText:  PyPSA-Earth and PyPSA-Eur Authors
#
# SPDX-License-Identifier: AGPL-3.0-or-later

import sys
import os
import warnings
import pathlib

sys.path.append("./scripts")

from shutil import copyfile, move

from snakemake.remote.HTTP import RemoteProvider as HTTPRemoteProvider

from _helpers import (
    create_country_list,
    get_last_commit_message,
    check_config_version,
    copy_default_files,
    BASE_DIR,
    branch,  # Remove if Snakemake >= 8.3.0
)
from build_demand_profiles import get_load_paths_gegis
from retrieve_databundle_light import (
    datafiles_retrivedatabundle,
    get_best_bundles_in_snakemake,
)
from pathlib import Path


HTTP = HTTPRemoteProvider()

copy_default_files()


configfile: "config.default.yaml"
configfile: "configs/bundle_config.yaml"
configfile: "configs/powerplantmatching_config.yaml"
configfile: "config.yaml"


check_config_version(config=config)

config.update({"git_commit": get_last_commit_message(".")})

# convert country list according to the desired region
config["countries"] = create_country_list(config["countries"])

# create a list of iteration steps, required to solve the experimental design
# each value is used as wildcard input e.g. solution_{unc}
config["scenario"]["unc"] = [
    f"m{i}" for i in range(config["monte_carlo"]["options"]["samples"])
]


run = config.get("run", {})
RDIR = run["name"] + "/" if run.get("name") else ""
CDIR = RDIR if not run.get("shared_cutouts") else ""
SECDIR = run["sector_name"] + "/" if run.get("sector_name") else ""
SDIR = config["summary_dir"].strip("/") + f"/{SECDIR}"
RESDIR = config["results_dir"].strip("/") + f"/{SECDIR}"

load_data_paths = get_load_paths_gegis("data", config)

if config["enable"].get("retrieve_cost_data", True):
    COSTS = "resources/" + RDIR + f"costs_{config['costs']['year']}.csv"
else:
    COSTS = "data/costs.csv"
ATLITE_NPROCESSES = config["atlite"].get("nprocesses", 4)


wildcard_constraints:
    simpl="[a-zA-Z0-9]*|all",
    clusters="[0-9]+(m|flex)?|all|min",
    ll="(v|c|l)([0-9\.]+|opt|all)|all",
    opts="[-+a-zA-Z0-9\.]*",
    unc="[-+a-zA-Z0-9\.]*",
    sopts="[-+a-zA-Z0-9\.\s]*",
    discountrate="[-+a-zA-Z0-9\.\s]*",
    demand="[-+a-zA-Z0-9\.\s]*",
    h2export="[0-9]+(\.[0-9]+)?",
    eopts="[-+a-zA-Z0-9\.\s]*",
    planning_horizons="20[2-9][0-9]|2100",


if config["custom_rules"] is not []:
    for rule in config["custom_rules"]:

        include: rule


rule clean:
    run:
        try:
            shell("snakemake -j 1 solve_all_networks --delete-all-output")
        except:
            shell("snakemake -j 1 solve_all_networks_monte --delete-all-output")
            pass
        shell("snakemake -j 1 run_all_scenarios --delete-all-output")


rule solve_all_networks:
    input:
        expand(
            "results/" + RDIR + "networks/elec_s{simpl}_{clusters}_ec_l{ll}_{opts}.nc",
            **config["scenario"],
        ),


rule plot_all_p_nom:
    input:
        expand(
            "results/"
            + RDIR
            + "plots/elec_s{simpl}_{clusters}_ec_l{ll}_{opts}_p_nom.{ext}",
            **config["scenario"],
            ext=["png", "pdf"],
        ),


rule make_all_summaries:
    input:
        expand(
            "results/"
            + RDIR
            + "summaries/elec_s{simpl}_{clusters}_ec_l{ll}_{opts}_{country}",
            **config["scenario"],
            country=["all"] + config["countries"],
        ),


rule plot_all_summaries:
    input:
        expand(
            "results/"
            + RDIR
            + "plots/summary_{summary}_elec_s{simpl}_{clusters}_ec_l{ll}_{opts}_{country}.{ext}",
            summary=["energy", "costs"],
            **config["scenario"],
            country=["all"] + config["countries"],
            ext=["png", "pdf"],
        ),


if config["enable"].get("retrieve_databundle", True):

    bundles_to_download = get_best_bundles_in_snakemake(config)

    rule retrieve_databundle_light:
        params:
            bundles_to_download=bundles_to_download,
            hydrobasins_level=config["renewable"]["hydro"]["hydrobasins_level"],
        output:  #expand(directory('{file}') if isdir('{file}') else '{file}', file=datafiles)
            expand(
                "{file}", file=datafiles_retrivedatabundle(config, bundles_to_download)
            ),
            directory("data/landcover"),
        log:
            "logs/" + RDIR + "retrieve_databundle.log",
        benchmark:
            "benchmarks/" + RDIR + "retrieve_databundle_light"
        script:
            "scripts/retrieve_databundle_light.py"


if config["enable"].get("download_osm_data", True):

    rule download_osm_data:
        params:
            countries=config["countries"],
        output:
            cables="resources/" + RDIR + "osm/raw/all_raw_cables.geojson",
            generators="resources/" + RDIR + "osm/raw/all_raw_generators.geojson",
            generators_csv="resources/" + RDIR + "osm/raw/all_raw_generators.csv",
            lines="resources/" + RDIR + "osm/raw/all_raw_lines.geojson",
            substations="resources/" + RDIR + "osm/raw/all_raw_substations.geojson",
        log:
            "logs/" + RDIR + "download_osm_data.log",
        benchmark:
            "benchmarks/" + RDIR + "download_osm_data"
        script:
            "scripts/download_osm_data.py"


rule clean_osm_data:
    params:
        crs=config["crs"],
        clean_osm_data_options=config["clean_osm_data_options"],
    input:
        cables="resources/" + RDIR + "osm/raw/all_raw_cables.geojson",
        generators="resources/" + RDIR + "osm/raw/all_raw_generators.geojson",
        lines="resources/" + RDIR + "osm/raw/all_raw_lines.geojson",
        substations="resources/" + RDIR + "osm/raw/all_raw_substations.geojson",
        country_shapes="resources/" + RDIR + "shapes/country_shapes.geojson",
        offshore_shapes="resources/" + RDIR + "shapes/offshore_shapes.geojson",
        africa_shape="resources/" + RDIR + "shapes/africa_shape.geojson",
    output:
        generators="resources/" + RDIR + "osm/clean/all_clean_generators.geojson",
        generators_csv="resources/" + RDIR + "osm/clean/all_clean_generators.csv",
        lines="resources/" + RDIR + "osm/clean/all_clean_lines.geojson",
        substations="resources/" + RDIR + "osm/clean/all_clean_substations.geojson",
    log:
        "logs/" + RDIR + "clean_osm_data.log",
    benchmark:
        "benchmarks/" + RDIR + "clean_osm_data"
    script:
        "scripts/clean_osm_data.py"


rule build_osm_network:
    params:
        build_osm_network=config.get("build_osm_network", {}),
        countries=config["countries"],
        crs=config["crs"],
    input:
        generators="resources/" + RDIR + "osm/clean/all_clean_generators.geojson",
        lines="resources/" + RDIR + "osm/clean/all_clean_lines.geojson",
        substations="resources/" + RDIR + "osm/clean/all_clean_substations.geojson",
        country_shapes="resources/" + RDIR + "shapes/country_shapes.geojson",
    output:
        lines="resources/" + RDIR + "base_network/all_lines_build_network.csv",
        converters="resources/" + RDIR + "base_network/all_converters_build_network.csv",
        transformers="resources/"
        + RDIR
        + "base_network/all_transformers_build_network.csv",
        substations="resources/" + RDIR + "base_network/all_buses_build_network.csv",
    log:
        "logs/" + RDIR + "build_osm_network.log",
    benchmark:
        "benchmarks/" + RDIR + "build_osm_network"
    script:
        "scripts/build_osm_network.py"


rule build_shapes:
    params:
        build_shape_options=config["build_shape_options"],
        crs=config["crs"],
        countries=config["countries"],
        subregion=config["subregion"],
    input:
        # naturalearth='data/bundle/naturalearth/ne_10m_admin_0_countries.shp',
        # eez='data/bundle/eez/World_EEZ_v8_2014.shp',
        # nuts3='data/bundle/NUTS_2013_60M_SH/data/NUTS_RG_60M_2013.shp',
        # nuts3pop='data/bundle/nama_10r_3popgdp.tsv.gz',
        # nuts3gdp='data/bundle/nama_10r_3gdp.tsv.gz',
        eez="data/eez/eez_v11.gpkg",
    output:
        country_shapes="resources/" + RDIR + "shapes/country_shapes.geojson",
        offshore_shapes="resources/" + RDIR + "shapes/offshore_shapes.geojson",
        africa_shape="resources/" + RDIR + "shapes/africa_shape.geojson",
        gadm_shapes="resources/" + RDIR + "shapes/gadm_shapes.geojson",
        subregion_shapes="resources/" + RDIR + "shapes/subregion_shapes.geojson",
    log:
        "logs/" + RDIR + "build_shapes.log",
    benchmark:
        "benchmarks/" + RDIR + "build_shapes"
    threads: 1
    resources:
        mem_mb=3096,
    script:
        "scripts/build_shapes.py"


rule base_network:
    params:
        voltages=config["electricity"]["voltages"],
        transformers=config["transformers"],
        snapshots=config["snapshots"],
        links=config["links"],
        lines=config["lines"],
        hvdc_as_lines=config["electricity"]["hvdc_as_lines"],
        countries=config["countries"],
        base_network=config["base_network"],
    input:
        osm_buses="resources/" + RDIR + "base_network/all_buses_build_network.csv",
        osm_lines="resources/" + RDIR + "base_network/all_lines_build_network.csv",
        osm_converters="resources/"
        + RDIR
        + "base_network/all_converters_build_network.csv",
        osm_transformers="resources/"
        + RDIR
        + "base_network/all_transformers_build_network.csv",
        country_shapes="resources/" + RDIR + "shapes/country_shapes.geojson",
        offshore_shapes="resources/" + RDIR + "shapes/offshore_shapes.geojson",
    output:
        "networks/" + RDIR + "base.nc",
    log:
        "logs/" + RDIR + "base_network.log",
    benchmark:
        "benchmarks/" + RDIR + "base_network"
    threads: 1
    resources:
        mem_mb=500,
    script:
        "scripts/base_network.py"


rule build_bus_regions:
    params:
        alternative_clustering=config["cluster_options"]["alternative_clustering"],
        crs=config["crs"],
        countries=config["countries"],
    input:
        country_shapes="resources/" + RDIR + "shapes/country_shapes.geojson",
        offshore_shapes="resources/" + RDIR + "shapes/offshore_shapes.geojson",
        base_network="networks/" + RDIR + "base.nc",
        #gadm_shapes="resources/" + RDIR + "shapes/MAR2.geojson",
        #using this line instead of the following will test updated gadm shapes for MA.
        #To use: downlaod file from the google drive and place it in resources/" + RDIR + "shapes/
        #Link: https://drive.google.com/drive/u/1/folders/1dkW1wKBWvSY4i-XEuQFFBj242p0VdUlM
        gadm_shapes="resources/" + RDIR + "shapes/gadm_shapes.geojson",
    output:
        regions_onshore="resources/" + RDIR + "bus_regions/regions_onshore.geojson",
        regions_offshore="resources/" + RDIR + "bus_regions/regions_offshore.geojson",
    log:
        "logs/" + RDIR + "build_bus_regions.log",
    benchmark:
        "benchmarks/" + RDIR + "build_bus_regions"
    threads: 1
    resources:
        mem_mb=1000,
    script:
        "scripts/build_bus_regions.py"


def terminate_if_cutout_exists(config=config):
    """
    Check if any of the requested cutout files exist.
    If that's the case, terminate execution to avoid data loss.
    """
    config_cutouts = [
        d_value["cutout"] for tc, d_value in config["renewable"].items()
    ] + list(config["atlite"]["cutouts"].keys())

    for ct in set(config_cutouts):
        cutout_fl = "cutouts/" + CDIR + ct + ".nc"
        if os.path.exists(cutout_fl):
            raise Exception(
                "An option `build_cutout` is enabled, while a cutout file '"
                + cutout_fl
                + "' still exists and risks to be overwritten. If this is an intended behavior, please move or delete this file and re-run the rule. Otherwise, just disable the `build_cutout` and `retrieve_cutout` rule in the config file."
            )


if config["enable"].get("build_cutout", False):
    terminate_if_cutout_exists(config)

    rule build_cutout:
        params:
            snapshots=config["snapshots"],
            cutouts=config["atlite"]["cutouts"],
        input:
            onshore_shapes="resources/" + RDIR + "shapes/country_shapes.geojson",
            offshore_shapes="resources/" + RDIR + "shapes/offshore_shapes.geojson",
        output:
            "cutouts/" + CDIR + "{cutout}.nc",
        log:
            "logs/" + RDIR + "build_cutout/{cutout}.log",
        benchmark:
            "benchmarks/" + RDIR + "build_cutout_{cutout}"
        threads: ATLITE_NPROCESSES
        resources:
            mem_mb=ATLITE_NPROCESSES * 1000,
        script:
            "scripts/build_cutout.py"


if config["enable"].get("build_natura_raster", False):

    rule build_natura_raster:
        params:
            area_crs=config["crs"]["area_crs"],
        input:
            shapefiles_land="data/landcover",
            cutouts=expand(
                "cutouts/" + CDIR + "{cutout}.nc",
                cutout=[c["cutout"] for _, c in config["renewable"].items()],
            ),
        output:
            "resources/" + RDIR + "natura.tiff",
        log:
            "logs/" + RDIR + "build_natura_raster.log",
        benchmark:
            "benchmarks/" + RDIR + "build_natura_raster"
        script:
            "scripts/build_natura_raster.py"


if not config["enable"].get("build_natura_raster", False):

    rule copy_defaultnatura_tiff:
        input:
            "data/natura/natura.tiff",
        output:
            "resources/" + RDIR + "natura.tiff",
        run:
            import shutil

            shutil.copyfile(input[0], output[0])


country_data = config["costs"].get("country_specific_data", "")
countries = config.get("countries", [])

if country_data and countries == [country_data]:
    cost_directory = f"{country_data}/"
elif country_data:
    cost_directory = f"{country_data}/"
    warnings.warn(
        f"'country_specific_data' is set to '{country_data}', but 'countries' is {countries}. Make sure the '{country_data}' directory exists and that this is intentional."
    )
else:
    cost_directory = ""


if config["enable"].get("retrieve_cost_data", True):

    rule retrieve_cost_data:
        params:
            version=config["costs"]["technology_data_version"],
        input:
            HTTP.remote(
                f"raw.githubusercontent.com/PyPSA/technology-data/{config['costs']['technology_data_version']}/outputs/{cost_directory}"
                + "costs_{year}.csv",
                keep_local=True,
            ),
        output:
            "resources/" + RDIR + "costs_{year}.csv",
        log:
            "logs/" + RDIR + "retrieve_cost_data_{year}.log",
        resources:
            mem_mb=5000,
        run:
            move(input[0], output[0])


rule build_demand_profiles:
    params:
        snapshots=config["snapshots"],
        load_options=config["load_options"],
        countries=config["countries"],
    input:
        base_network="networks/" + RDIR + "base.nc",
        regions="resources/" + RDIR + "bus_regions/regions_onshore.geojson",
        load=load_data_paths,
        #gadm_shapes="resources/" + RDIR + "shapes/MAR2.geojson",
        #using this line instead of the following will test updated gadm shapes for MA.
        #To use: downlaod file from the google drive and place it in resources/" + RDIR + "shapes/
        #Link: https://drive.google.com/drive/u/1/folders/1dkW1wKBWvSY4i-XEuQFFBj242p0VdUlM
        gadm_shapes="resources/" + RDIR + "shapes/gadm_shapes.geojson",
    output:
        "resources/" + RDIR + "demand_profiles.csv",
    log:
        "logs/" + RDIR + "build_demand_profiles.log",
    benchmark:
        "benchmarks/" + RDIR + "build_demand_profiles"
    threads: 1
    resources:
        mem_mb=3000,
    script:
        "scripts/build_demand_profiles.py"


rule build_renewable_profiles:
    params:
        crs=config["crs"],
        renewable=config["renewable"],
        countries=config["countries"],
        alternative_clustering=config["cluster_options"]["alternative_clustering"],
    input:
        natura="resources/" + RDIR + "natura.tiff",
        copernicus="data/copernicus/PROBAV_LC100_global_v3.0.1_2019-nrt_Discrete-Classification-map_EPSG-4326.tif",
        gebco="data/gebco/GEBCO_2025_sub_ice.nc",
        country_shapes="resources/" + RDIR + "shapes/country_shapes.geojson",
        offshore_shapes="resources/" + RDIR + "shapes/offshore_shapes.geojson",
        hydro_capacities="data/hydro_capacities.csv",
        eia_hydro_generation="data/eia_hydro_annual_generation.csv",
        powerplants="resources/" + RDIR + "powerplants.csv",
        regions=lambda w: (
            "resources/" + RDIR + "bus_regions/regions_onshore.geojson"
            if w.technology in ("onwind", "solar", "hydro", "csp")
            else "resources/" + RDIR + "bus_regions/regions_offshore.geojson"
        ),
        cutout=lambda w: "cutouts/"
        + CDIR
        + config["renewable"][w.technology]["cutout"]
        + ".nc",
    output:
        profile="resources/" + RDIR + "renewable_profiles/profile_{technology}.nc",
    log:
        "logs/" + RDIR + "build_renewable_profile_{technology}.log",
    benchmark:
        "benchmarks/" + RDIR + "build_renewable_profiles_{technology}"
    threads: ATLITE_NPROCESSES
    resources:
        mem_mb=ATLITE_NPROCESSES * 5000,
    script:
        "scripts/build_renewable_profiles.py"


rule build_powerplants:
    params:
        geo_crs=config["crs"]["geo_crs"],
        countries=config["countries"],
        gadm_layer_id=config["build_shape_options"]["gadm_layer_id"],
        alternative_clustering=config["cluster_options"]["alternative_clustering"],
        powerplants_filter=config["electricity"]["powerplants_filter"],
    input:
        base_network="networks/" + RDIR + "base.nc",
        pm_config="configs/powerplantmatching_config.yaml",
        custom_powerplants="data/custom_powerplants.csv",
        osm_powerplants="resources/" + RDIR + "osm/clean/all_clean_generators.csv",
        #gadm_shapes="resources/" + RDIR + "shapes/MAR2.geojson",
        #using this line instead of the following will test updated gadm shapes for MA.
        #To use: downlaod file from the google drive and place it in resources/" + RDIR + "shapes/
        #Link: https://drive.google.com/drive/u/1/folders/1dkW1wKBWvSY4i-XEuQFFBj242p0VdUlM
        gadm_shapes="resources/" + RDIR + "shapes/gadm_shapes.geojson",
    output:
        powerplants="resources/" + RDIR + "powerplants.csv",
        powerplants_osm2pm="resources/" + RDIR + "powerplants_osm2pm.csv",
    log:
        "logs/" + RDIR + "build_powerplants.log",
    benchmark:
        "benchmarks/" + RDIR + "build_powerplants"
    threads: 1
    resources:
        mem_mb=500,
    script:
        "scripts/build_powerplants.py"


rule add_electricity:
    params:
        countries=config["countries"],
        costs=config["costs"],
        conventional=config.get("conventional", {}),
        electricity=config["electricity"],
        alternative_clustering=config["cluster_options"]["alternative_clustering"],
        renewable=config["renewable"],
        length_factor=config["lines"]["length_factor"],
    input:
        **{
            f"profile_{tech}": "resources/"
            + RDIR
            + f"renewable_profiles/profile_{tech}.nc"
            for tech in config["renewable"]
            if tech in config["electricity"]["renewable_carriers"]
        },
        **{
            f"conventional_{carrier}_{attr}": fn
            for carrier, d in config.get("conventional", {None: {}}).items()
            for attr, fn in d.items()
            if str(fn).startswith("data/")
        },
        base_network="networks/" + RDIR + "base.nc",
        tech_costs=COSTS,
        powerplants="resources/" + RDIR + "powerplants.csv",
        #gadm_shapes="resources/" + RDIR + "shapes/MAR2.geojson",
        #using this line instead of the following will test updated gadm shapes for MA.
        #To use: downlaod file from the google drive and place it in resources/" + RDIR + "shapes/
        #Link: https://drive.google.com/drive/u/1/folders/1dkW1wKBWvSY4i-XEuQFFBj242p0VdUlM
        gadm_shapes="resources/" + RDIR + "shapes/gadm_shapes.geojson",
        hydro_capacities="data/hydro_capacities.csv",
        demand_profiles="resources/" + RDIR + "demand_profiles.csv",
    output:
        "networks/" + RDIR + "elec.nc",
    log:
        "logs/" + RDIR + "add_electricity.log",
    benchmark:
        "benchmarks/" + RDIR + "add_electricity"
    threads: 1
    resources:
        mem_mb=3000,
    script:
        "scripts/add_electricity.py"


rule simplify_network:
    params:
        aggregation_strategies=config["cluster_options"]["aggregation_strategies"],
        renewable=config["renewable"],
        crs=config["crs"],
        cluster_options=config["cluster_options"],
        countries=config["countries"],
        build_shape_options=config["build_shape_options"],
        electricity=config["electricity"],
        costs=config["costs"],
        config_lines=config["lines"],
        config_links=config["links"],
        focus_weights=config.get("focus_weights", None),
        subregion=config["subregion"],
    input:
        network="networks/" + RDIR + "elec.nc",
        tech_costs=COSTS,
        regions_onshore="resources/" + RDIR + "bus_regions/regions_onshore.geojson",
        regions_offshore="resources/" + RDIR + "bus_regions/regions_offshore.geojson",
        country_shapes="resources/" + RDIR + "shapes/country_shapes.geojson",
        subregion_shapes="resources/" + RDIR + "shapes/subregion_shapes.geojson",
    output:
        network="networks/" + RDIR + "elec_s{simpl}.nc",
        regions_onshore="resources/"
        + RDIR
        + "bus_regions/regions_onshore_elec_s{simpl}.geojson",
        regions_offshore="resources/"
        + RDIR
        + "bus_regions/regions_offshore_elec_s{simpl}.geojson",
        busmap="resources/" + RDIR + "bus_regions/busmap_elec_s{simpl}.csv",
        connection_costs="resources/"
        + RDIR
        + "bus_regions/connection_costs_s{simpl}.csv",
    log:
        "logs/" + RDIR + "simplify_network/elec_s{simpl}.log",
    benchmark:
        "benchmarks/" + RDIR + "simplify_network/elec_s{simpl}"
    threads: 1
    resources:
        mem_mb=4000,
    script:
        "scripts/simplify_network.py"


rule cluster_network:
    params:
        aggregation_strategies=config["cluster_options"]["aggregation_strategies"],
        build_shape_options=config["build_shape_options"],
        electricity=config["electricity"],
        costs=config["costs"],
        length_factor=config["lines"]["length_factor"],
        renewable=config["renewable"],
        crs=config["crs"],
        countries=config["countries"],
        cluster_options=config["cluster_options"],
        focus_weights=config.get("focus_weights", None),
        custom_busmap=config["enable"].get("custom_busmap", False),
        subregion=config["subregion"],
    input:
        network="networks/" + RDIR + "elec_s{simpl}.nc",
        country_shapes="resources/" + RDIR + "shapes/country_shapes.geojson",
        regions_onshore="resources/"
        + RDIR
        + "bus_regions/regions_onshore_elec_s{simpl}.geojson",
        regions_offshore="resources/"
        + RDIR
        + "bus_regions/regions_offshore_elec_s{simpl}.geojson",
        #gadm_shapes="resources/" + RDIR + "shapes/MAR2.geojson",
        #using this line instead of the following will test updated gadm shapes for MA.
        #To use: downlaod file from the google drive and place it in resources/" + RDIR + "shapes/
        #Link: https://drive.google.com/drive/u/1/folders/1dkW1wKBWvSY4i-XEuQFFBj242p0VdUlM
        gadm_shapes="resources/" + RDIR + "shapes/gadm_shapes.geojson",
        # busmap=ancient('resources/" + RDIR + "bus_regions/busmap_elec_s{simpl}.csv'),
        custom_busmap=(
            "data/custom_busmap_elec_s{simpl}_{clusters}.csv"
            if config["enable"].get("custom_busmap", False)
            else []
        ),
        tech_costs=COSTS,
        subregion_shapes="resources/" + RDIR + "shapes/subregion_shapes.geojson",
    output:
        network=branch(
            config["augmented_line_connection"].get("add_to_snakefile", False) == True,
            "networks/" + RDIR + "elec_s{simpl}_{clusters}_pre_augmentation.nc",
            "networks/" + RDIR + "elec_s{simpl}_{clusters}.nc",
        ),
        regions_onshore="resources/"
        + RDIR
        + "bus_regions/regions_onshore_elec_s{simpl}_{clusters}.geojson",
        regions_offshore="resources/"
        + RDIR
        + "bus_regions/regions_offshore_elec_s{simpl}_{clusters}.geojson",
        busmap="resources/" + RDIR + "bus_regions/busmap_elec_s{simpl}_{clusters}.csv",
        linemap="resources/" + RDIR + "bus_regions/linemap_elec_s{simpl}_{clusters}.csv",
    log:
        "logs/" + RDIR + "cluster_network/elec_s{simpl}_{clusters}.log",
    benchmark:
        "benchmarks/" + RDIR + "cluster_network/elec_s{simpl}_{clusters}"
    threads: 1
    resources:
        mem_mb=3000,
    script:
        "scripts/cluster_network.py"


rule augmented_line_connections:
    params:
        lines=config["lines"],
        augmented_line_connection=config["augmented_line_connection"],
        hvdc_as_lines=config["electricity"]["hvdc_as_lines"],
        electricity=config["electricity"],
        costs=config["costs"],
    input:
        tech_costs=COSTS,
        network="networks/" + RDIR + "elec_s{simpl}_{clusters}_pre_augmentation.nc",
        regions_onshore="resources/"
        + RDIR
        + "bus_regions/regions_onshore_elec_s{simpl}_{clusters}.geojson",
        regions_offshore="resources/"
        + RDIR
        + "bus_regions/regions_offshore_elec_s{simpl}_{clusters}.geojson",
    output:
        network="networks/" + RDIR + "elec_s{simpl}_{clusters}.nc",
    log:
        "logs/" + RDIR + "augmented_line_connections/elec_s{simpl}_{clusters}.log",
    benchmark:
        "benchmarks/" + RDIR + "augmented_line_connections/elec_s{simpl}_{clusters}"
    threads: 1
    resources:
        mem_mb=3000,
    script:
        "scripts/augmented_line_connections.py"


rule add_extra_components:
    params:
        transmission_efficiency=config["sector"]["transmission_efficiency"],
    input:
        overrides="data/override_component_attrs",
        network="networks/" + RDIR + "elec_s{simpl}_{clusters}.nc",
        tech_costs=COSTS,
    output:
        "networks/" + RDIR + "elec_s{simpl}_{clusters}_ec.nc",
    log:
        "logs/" + RDIR + "add_extra_components/elec_s{simpl}_{clusters}.log",
    benchmark:
        "benchmarks/" + RDIR + "add_extra_components/elec_s{simpl}_{clusters}_ec"
    threads: 1
    resources:
        mem_mb=3000,
    script:
        "scripts/add_extra_components.py"


rule prepare_network:
    params:
        links=config["links"],
        lines=config["lines"],
        s_max_pu=config["lines"]["s_max_pu"],
        electricity=config["electricity"],
        costs=config["costs"],
    input:
        "networks/" + RDIR + "elec_s{simpl}_{clusters}_ec.nc",
        tech_costs=COSTS,
    output:
        "networks/" + RDIR + "elec_s{simpl}_{clusters}_ec_l{ll}_{opts}.nc",
    log:
        "logs/" + RDIR + "prepare_network/elec_s{simpl}_{clusters}_ec_l{ll}_{opts}.log",
    benchmark:
        (
            "benchmarks/"
            + RDIR
            + "prepare_network/elec_s{simpl}_{clusters}_ec_l{ll}_{opts}"
        )
    threads: 1
    resources:
        mem_mb=4000,
    script:
        "scripts/prepare_network.py"


def memory(w):
    factor = 3.0
    for o in w.opts.split("-"):
        m = re.match(r"^(\d+)h$", o, re.IGNORECASE)
        if m is not None:
            factor /= int(m.group(1))
            break
    for o in w.opts.split("-"):
        m = re.match(r"^(\d+)seg$", o, re.IGNORECASE)
        if m is not None:
            factor *= int(m.group(1)) / 8760
            break
    if w.clusters.endswith("m"):
        return int(factor * (18000 + 180 * int(w.clusters[:-1])))
    elif w.clusters.endswith("flex"):
        return int(factor * (18000 + 180 * int(w.clusters[:-4])))
    elif w.clusters == "all":
        return int(factor * (18000 + 180 * 4000))
    elif w.clusters == "min":
        return int(factor * (18000 + 180 * 20))
    else:
        return int(factor * (10000 + 195 * int(w.clusters)))


if config["monte_carlo"]["options"].get("add_to_snakefile", False) == False:

    rule solve_network:
        params:
            solving=config["solving"],
            augmented_line_connection=config["augmented_line_connection"],
            policy_config=config["policy_config"],
        input:
            overrides=BASE_DIR + "/data/override_component_attrs",
            network="networks/" + RDIR + "elec_s{simpl}_{clusters}_ec_l{ll}_{opts}.nc",
        output:
            "results/" + RDIR + "networks/elec_s{simpl}_{clusters}_ec_l{ll}_{opts}.nc",
        log:
            solver=os.path.normpath(
                "logs/"
                + RDIR
                + "solve_network/elec_s{simpl}_{clusters}_ec_l{ll}_{opts}_solver.log"
            ),
            python="logs/"
            + RDIR
            + "solve_network/elec_s{simpl}_{clusters}_ec_l{ll}_{opts}_python.log",
        benchmark:
            (
                "benchmarks/"
                + RDIR
                + "solve_network/elec_s{simpl}_{clusters}_ec_l{ll}_{opts}"
            )
        threads: 20
        resources:
            mem=memory,
        shadow:
            "copy-minimal" if os.name == "nt" else "shallow"
        script:
            "scripts/solve_network.py"


if config["monte_carlo"]["options"].get("add_to_snakefile", False) == True:

    rule monte_carlo:
        params:
            monte_carlo=config["monte_carlo"],
        input:
            "networks/" + RDIR + "elec_s{simpl}_{clusters}_ec_l{ll}_{opts}.nc",
        output:
            "networks/" + RDIR + "elec_s{simpl}_{clusters}_ec_l{ll}_{opts}_{unc}.nc",
        log:
            "logs/"
            + RDIR
            + "prepare_network/elec_s{simpl}_{clusters}_ec_l{ll}_{opts}_{unc}.log",
        benchmark:
            (
                "benchmarks/"
                + RDIR
                + "prepare_network/elec_s{simpl}_{clusters}_ec_l{ll}_{opts}_{unc}"
            )
        threads: 1
        resources:
            mem_mb=4000,
        script:
            "scripts/monte_carlo.py"

    rule solve_monte:
        input:
            expand(
                "networks/"
                + RDIR
                + "elec_s{simpl}_{clusters}_ec_l{ll}_{opts}_{unc}.nc",
                **config["scenario"],
            ),

    rule solve_network:
        params:
            solving=config["solving"],
            augmented_line_connection=config["augmented_line_connection"],
            policy_config=config["policy_config"],
        input:
            overrides=BASE_DIR + "/data/override_component_attrs",
            network="networks/"
            + RDIR
            + "elec_s{simpl}_{clusters}_ec_l{ll}_{opts}_{unc}.nc",
        output:
            "results/"
            + RDIR
            + "networks/elec_s{simpl}_{clusters}_ec_l{ll}_{opts}_{unc}.nc",
        log:
            solver=os.path.normpath(
                "logs/"
                + RDIR
                + "solve_network/elec_s{simpl}_{clusters}_ec_l{ll}_{opts}_{unc}_solver.log"
            ),
            python="logs/"
            + RDIR
            + "solve_network/elec_s{simpl}_{clusters}_ec_l{ll}_{opts}_{unc}_python.log",
            memory="logs/"
            + RDIR
            + "solve_network/elec_s{simpl}_{clusters}_ec_l{ll}_{opts}_{unc}_memory.log",
        benchmark:
            (
                "benchmarks/"
                + RDIR
                + "solve_network/elec_s{simpl}_{clusters}_ec_l{ll}_{opts}_{unc}"
            )
        threads: 20
        resources:
            mem_mb=memory,
        shadow:
            "copy-minimal" if os.name == "nt" else "shallow"
        script:
            "scripts/solve_network.py"

    rule solve_all_networks_monte:
        input:
            expand(
                "results/"
                + RDIR
                + "networks/elec_s{simpl}_{clusters}_ec_l{ll}_{opts}_{unc}.nc",
                **config["scenario"],
            ),


def input_make_summary(w):
    # It's mildly hacky to include the separate costs input as first entry
    if w.ll.endswith("all"):
        ll = config["scenario"]["ll"]
        if len(w.ll) == 4:
            ll = [l for l in ll if l[0] == w.ll[0]]
    else:
        ll = w.ll
    return [COSTS] + expand(
        "results/" + RDIR + "networks/elec_s{simpl}_{clusters}_ec_l{ll}_{opts}.nc",
        ll=ll,
        **{
            k: config["scenario"][k] if getattr(w, k) == "all" else getattr(w, k)
            for k in ["simpl", "clusters", "opts"]
        },
    )


rule make_summary:
    params:
        electricity=config["electricity"],
        costs=config["costs"],
        ll=config["scenario"]["ll"],
        scenario=config["scenario"],
    input:
        input_make_summary,
        tech_costs=COSTS,
    output:
        directory(
            "results/"
            + RDIR
            + "summaries/elec_s{simpl}_{clusters}_ec_l{ll}_{opts}_{country}"
        ),
    log:
        "logs/"
        + RDIR
        + "make_summary/elec_s{simpl}_{clusters}_ec_l{ll}_{opts}_{country}.log",
    script:
        "scripts/make_summary.py"


rule prepare_sector_networks:
    input:
        expand(
            RESDIR
            + "prenetworks/elec_s{simpl}_{clusters}_ec_l{ll}_{opts}_{sopts}_{planning_horizons}_{discountrate}_{demand}.nc",
            **config["scenario"],
            **config["costs"],
        ),


rule override_res_all_nets:
    input:
        expand(
            RESDIR
            + "prenetworks/elec_s{simpl}_{clusters}_ec_l{ll}_{opts}_{sopts}_{planning_horizons}_{discountrate}_{demand}_presec.nc",
            **config["scenario"],
            **config["costs"],
            **config["export"],
        ),


rule solve_sector_networks:
    input:
        expand(
            RESDIR
            + "postnetworks/elec_s{simpl}_{clusters}_ec_l{ll}_{opts}_{sopts}_{planning_horizons}_{discountrate}_{demand}_exp{eopts}.nc",
            **config["scenario"],
            **config["costs"],
            **config["export"],
        ),


rule prepare_ports:
    params:
        custom_export=config["custom_data"]["export_ports"],
    output:
        ports="resources/" + SECDIR + "ports.csv",
        export_ports="resources/" + SECDIR + "export_ports.csv",
    script:
        "scripts/prepare_ports.py"


rule prepare_airports:
    params:
        airport_sizing_factor=config["sector"]["airport_sizing_factor"],
        airport_custom_data=config["custom_data"]["airports"],
    output:
        ports="resources/" + SECDIR + "airports.csv",
    script:
        "scripts/prepare_airports.py"


rule prepare_urban_percent:
    output:
        urban_percent="resources/" + SECDIR + "urban_percent.csv",
    script:
        "scripts/prepare_urban_percent.py"


rule prepare_transport_data_input:
    output:
        transport_data_input="resources/" + SECDIR + "transport_data.csv",
    script:
        "scripts/prepare_transport_data_input.py"


if not config["custom_data"]["gas_network"]:

    rule prepare_gas_network:
        params:
            gas_config=config["sector"]["gas"],
            alternative_clustering=config["cluster_options"]["alternative_clustering"],
            countries_list=config["countries"],
            layer_id=config["build_shape_options"]["gadm_layer_id"],
            update=config["build_shape_options"]["update_file"],
            out_logging=config["build_shape_options"]["out_logging"],
            year=config["build_shape_options"]["year"],
            nprocesses=config["build_shape_options"]["nprocesses"],
            contended_flag=config["build_shape_options"]["contended_flag"],
            geo_crs=config["crs"]["geo_crs"],
            custom_gas_network=config["custom_data"]["gas_network"],
        input:
            regions_onshore="resources/"
            + RDIR
            + "bus_regions/regions_onshore_elec_s{simpl}_{clusters}.geojson",
        output:
            clustered_gas_network="resources/"
            + SECDIR
            + "gas_networks/gas_network_elec_s{simpl}_{clusters}.csv",
            # TODO: Should be a own snakemake rule
            # gas_network_fig_1="resources/gas_networks/existing_gas_pipelines_{simpl}_{clusters}.png",
            # gas_network_fig_2="resources/gas_networks/clustered_gas_pipelines_{simpl}_{clusters}.png",
        script:
            "scripts/prepare_gas_network.py"


sector_enable = config["sector"]["enable"]

TRANSPORT = {
    "transport": "resources/"
    + SECDIR
    + "demand/transport_{demand}_s{simpl}_{clusters}_{planning_horizons}.csv",
    "avail_profile": "resources/"
    + SECDIR
    + "pattern_profiles/avail_profile_{demand}_s{simpl}_{clusters}_{planning_horizons}.csv",
    "dsm_profile": "resources/"
    + SECDIR
    + "pattern_profiles/dsm_profile_{demand}_s{simpl}_{clusters}_{planning_horizons}.csv",
    "nodal_transport_data": "resources/"
    + SECDIR
    + "demand/nodal_transport_data_{demand}_s{simpl}_{clusters}_{planning_horizons}.csv",
}

HEAT = {
    "heat_demand": "resources/"
    + SECDIR
    + "demand/heat/heat_demand_{demand}_s{simpl}_{clusters}_{planning_horizons}.csv",
    "ashp_cop": "resources/"
    + SECDIR
    + "demand/heat/ashp_cop_{demand}_s{simpl}_{clusters}_{planning_horizons}.csv",
    "gshp_cop": "resources/"
    + SECDIR
    + "demand/heat/gshp_cop_{demand}_s{simpl}_{clusters}_{planning_horizons}.csv",
    "solar_thermal": "resources/"
    + SECDIR
    + "demand/heat/solar_thermal_{demand}_s{simpl}_{clusters}_{planning_horizons}.csv",
    "district_heat_share": "resources/"
    + SECDIR
    + "demand/heat/district_heat_share_{demand}_s{simpl}_{clusters}_{planning_horizons}.csv",
}


rule prepare_sector_network:
    params:
        costs=config["costs"],
        electricity=config["electricity"],
        fossil_reserves=config["fossil_reserves"],
        h2_underground=config["custom_data"]["h2_underground"],
        countries=config["countries"],
        gadm_layer_id=config["build_shape_options"]["gadm_layer_id"],
        alternative_clustering=config["cluster_options"]["alternative_clustering"],
        h2_policy=config["policy_config"]["hydrogen"],
        sector_options=config["sector"],
        foresight=config["foresight"],
        water_costs=config["custom_data"]["water_costs"],
        co2_budget=config["co2_budget"],
    input:
        **branch(sector_enable["land_transport"], TRANSPORT),
        **branch(sector_enable["heat"], HEAT),
        network=RESDIR
        + "prenetworks/elec_s{simpl}_{clusters}_ec_l{ll}_{opts}_{sopts}_{planning_horizons}_{discountrate}_{demand}_presec.nc",
        costs="resources/" + RDIR + "costs_{planning_horizons}.csv",
        h2_cavern="data/hydrogen_salt_cavern_potentials.csv",
        nodal_energy_totals=branch(
            sector_enable["rail_transport"] or sector_enable["agriculture"],
            "resources/"
            + SECDIR
            + "demand/heat/nodal_energy_heat_totals_{demand}_s{simpl}_{clusters}_{planning_horizons}.csv",
        ),
        overrides="data/override_component_attrs",
        clustered_pop_layout="resources/"
        + SECDIR
        + "population_shares/pop_layout_elec_s{simpl}_{clusters}_{planning_horizons}.csv",
        industrial_demand=branch(
            sector_enable["industry"],
            "resources/"
            + SECDIR
            + "demand/industrial_energy_demand_per_node_elec_s{simpl}_{clusters}_{planning_horizons}_{demand}.csv",
        ),
        energy_totals="resources/"
        + SECDIR
        + "energy_totals_{demand}_{planning_horizons}.csv",
        airports=branch(
            sector_enable["aviation"],
            "resources/" + SECDIR + "airports.csv",
        ),
        ports=branch(sector_enable["shipping"], "resources/" + SECDIR + "ports.csv"),
        biomass_transport_costs="data/temp_hard_coded/biomass_transport_costs.csv",
        shapes_path="resources/"
        + RDIR
        + "bus_regions/regions_onshore_elec_s{simpl}_{clusters}.geojson",
        pipelines=branch(
            config["sector"]["hydrogen"]["network"],
            branch(
                config["custom_data"]["gas_network"],
                "data/custom/pipelines.csv",
                "resources/"
                + SECDIR
                + "gas_networks/gas_network_elec_s{simpl}_{clusters}.csv",
            ),
        ),
    output:
        RESDIR
        + "prenetworks/elec_s{simpl}_{clusters}_ec_l{ll}_{opts}_{sopts}_{planning_horizons}_{discountrate}_{demand}.nc",
    threads: 1
    resources:
        mem_mb=2000,
    benchmark:
        (
            RESDIR
            + "benchmarks/prepare_network/elec_s{simpl}_{clusters}_ec_l{ll}_{opts}_{sopts}_{planning_horizons}_{discountrate}_{demand}"
        )
    script:
        "scripts/prepare_sector_network.py"


# rule build_ship_profile:
#     params:
#         snapshots=config["snapshots"],
#         ship_opts=config["export"]["ship"],
#     output:
#         ship_profile="resources/" + SECDIR + "ship_profile_{h2export}TWh.csv",
#     script:
#         "scripts/build_ship_profile.py"


rule add_export:
    params:
        gadm_layer_id=config["build_shape_options"]["gadm_layer_id"],
        alternative_clustering=config["cluster_options"]["alternative_clustering"],
        export_store=config["export"]["store"],
        export_store_capital_costs=config["export"]["store_capital_costs"],
        export_profile=config["export"]["export_profile"],
        export_ship=config["export"]["ship"],
        export_endogenous=config["export"]["endogenous"],
        export_price=config["export"]["price"],
        export_volume=config["export"]["volume"],
        snapshots=config["snapshots"],
        costs=config["costs"],
    input:
        overrides="data/override_component_attrs",
        export_ports="resources/" + SECDIR + "export_ports.csv",
        costs="resources/" + RDIR + "costs_{planning_horizons}.csv",
        # ship_profile="resources/" + SECDIR + "ship_profile_{h2export}TWh.csv",
        network=RESDIR
        + "prenetworks/elec_s{simpl}_{clusters}_ec_l{ll}_{opts}_{sopts}_{planning_horizons}_{discountrate}_{demand}.nc",
        shapes_path="resources/"
        + RDIR
        + "bus_regions/regions_onshore_elec_s{simpl}_{clusters}.geojson",
    output:
        RESDIR
        + "prenetworks/elec_s{simpl}_{clusters}_ec_l{ll}_{opts}_{sopts}_{planning_horizons}_{discountrate}_{demand}_exp{eopts}.nc",
    script:
        "scripts/add_export.py"


rule override_respot:
    params:
        run=run["name"],
        custom_data=config["custom_data"],
        countries=config["countries"],
    input:
        **{
            f"custom_res_pot_{tech}_{planning_horizons}_{discountrate}": "resources/"
            + SECDIR
            + f"custom_renewables/{tech}_{planning_horizons}_{discountrate}_potential.csv"
            for tech in config["custom_data"]["renewables"]
            for discountrate in config["costs"]["discountrate"]
            for planning_horizons in config["scenario"]["planning_horizons"]
        },
        **{
            f"custom_res_ins_{tech}_{planning_horizons}_{discountrate}": "resources/"
            + SECDIR
            + f"custom_renewables/{tech}_{planning_horizons}_{discountrate}_installable.csv"
            for tech in config["custom_data"]["renewables"]
            for discountrate in config["costs"]["discountrate"]
            for planning_horizons in config["scenario"]["planning_horizons"]
        },
        overrides="data/override_component_attrs",
        network="networks/" + RDIR + "elec_s{simpl}_{clusters}_ec_l{ll}_{opts}.nc",
        energy_totals="resources/"
        + SECDIR
        + "energy_totals_{demand}_{planning_horizons}.csv",
    output:
        RESDIR
        + "prenetworks/elec_s{simpl}_{clusters}_ec_l{ll}_{opts}_{sopts}_{planning_horizons}_{discountrate}_{demand}_presec.nc",
    script:
        "scripts/override_respot.py"


rule prepare_transport_data:
    input:
        network="networks/" + RDIR + "elec_s{simpl}_{clusters}.nc",
        energy_totals_name="resources/"
        + SECDIR
        + "energy_totals_{demand}_{planning_horizons}.csv",
        traffic_data_KFZ="data/emobility/KFZ__count",
        traffic_data_Pkw="data/emobility/Pkw__count",
        transport_name="resources/" + SECDIR + "transport_data.csv",
        clustered_pop_layout="resources/"
        + SECDIR
        + "population_shares/pop_layout_elec_s{simpl}_{clusters}_{planning_horizons}.csv",
        temp_air_total="resources/"
        + SECDIR
        + "temperatures/temp_air_total_elec_s{simpl}_{clusters}_{planning_horizons}.nc",
    output:
        # nodal_energy_totals="resources/nodal_energy_totals_s{simpl}_{clusters}.csv",
        transport="resources/"
        + SECDIR
        + "demand/transport_{demand}_s{simpl}_{clusters}_{planning_horizons}.csv",
        avail_profile="resources/"
        + SECDIR
        + "pattern_profiles/avail_profile_{demand}_s{simpl}_{clusters}_{planning_horizons}.csv",
        dsm_profile="resources/"
        + SECDIR
        + "pattern_profiles/dsm_profile_{demand}_s{simpl}_{clusters}_{planning_horizons}.csv",
        nodal_transport_data="resources/"
        + SECDIR
        + "demand/nodal_transport_data_{demand}_s{simpl}_{clusters}_{planning_horizons}.csv",
    script:
        "scripts/prepare_transport_data.py"


rule build_cop_profiles:
    params:
        heat_pump_sink_T=config["sector"]["heat_pump_sink_T"],
    input:
        temp_soil_total="resources/"
        + SECDIR
        + "temperatures/temp_soil_total_elec_s{simpl}_{clusters}_{planning_horizons}.nc",
        temp_soil_rural="resources/"
        + SECDIR
        + "temperatures/temp_soil_rural_elec_s{simpl}_{clusters}_{planning_horizons}.nc",
        temp_soil_urban="resources/"
        + SECDIR
        + "temperatures/temp_soil_urban_elec_s{simpl}_{clusters}_{planning_horizons}.nc",
        temp_air_total="resources/"
        + SECDIR
        + "temperatures/temp_air_total_elec_s{simpl}_{clusters}_{planning_horizons}.nc",
        temp_air_rural="resources/"
        + SECDIR
        + "temperatures/temp_air_rural_elec_s{simpl}_{clusters}_{planning_horizons}.nc",
        temp_air_urban="resources/"
        + SECDIR
        + "temperatures/temp_air_urban_elec_s{simpl}_{clusters}_{planning_horizons}.nc",
    output:
        cop_soil_total="resources/"
        + SECDIR
        + "cops/cop_soil_total_elec_s{simpl}_{clusters}_{planning_horizons}.nc",
        cop_soil_rural="resources/"
        + SECDIR
        + "cops/cop_soil_rural_elec_s{simpl}_{clusters}_{planning_horizons}.nc",
        cop_soil_urban="resources/"
        + SECDIR
        + "cops/cop_soil_urban_elec_s{simpl}_{clusters}_{planning_horizons}.nc",
        cop_air_total="resources/"
        + SECDIR
        + "cops/cop_air_total_elec_s{simpl}_{clusters}_{planning_horizons}.nc",
        cop_air_rural="resources/"
        + SECDIR
        + "cops/cop_air_rural_elec_s{simpl}_{clusters}_{planning_horizons}.nc",
        cop_air_urban="resources/"
        + SECDIR
        + "cops/cop_air_urban_elec_s{simpl}_{clusters}_{planning_horizons}.nc",
    resources:
        mem_mb=20000,
    benchmark:
        (
            "benchmarks/"
            + SECDIR
            + "build_cop_profiles/s{simpl}_{clusters}_{planning_horizons}"
        )
    script:
        "scripts/build_cop_profiles.py"


rule prepare_heat_data:
    input:
        network="networks/" + RDIR + "elec_s{simpl}_{clusters}.nc",
        energy_totals_name="resources/"
        + SECDIR
        + "energy_totals_{demand}_{planning_horizons}.csv",
        clustered_pop_layout="resources/"
        + SECDIR
        + "population_shares/pop_layout_elec_s{simpl}_{clusters}_{planning_horizons}.csv",
        temp_air_total="resources/"
        + SECDIR
        + "temperatures/temp_air_total_elec_s{simpl}_{clusters}_{planning_horizons}.nc",
        cop_soil_total="resources/"
        + SECDIR
        + "cops/cop_soil_total_elec_s{simpl}_{clusters}_{planning_horizons}.nc",
        cop_air_total="resources/"
        + SECDIR
        + "cops/cop_air_total_elec_s{simpl}_{clusters}_{planning_horizons}.nc",
        solar_thermal_total="resources/"
        + SECDIR
        + "demand/heat/solar_thermal_total_elec_s{simpl}_{clusters}_{planning_horizons}.nc",
        heat_demand_total="resources/"
        + SECDIR
        + "demand/heat/heat_demand_total_elec_s{simpl}_{clusters}_{planning_horizons}.nc",
        heat_profile="data/heat_load_profile_BDEW.csv",
    output:
        nodal_energy_totals="resources/"
        + SECDIR
        + "demand/heat/nodal_energy_heat_totals_{demand}_s{simpl}_{clusters}_{planning_horizons}.csv",
        heat_demand="resources/"
        + SECDIR
        + "demand/heat/heat_demand_{demand}_s{simpl}_{clusters}_{planning_horizons}.csv",
        ashp_cop="resources/"
        + SECDIR
        + "demand/heat/ashp_cop_{demand}_s{simpl}_{clusters}_{planning_horizons}.csv",
        gshp_cop="resources/"
        + SECDIR
        + "demand/heat/gshp_cop_{demand}_s{simpl}_{clusters}_{planning_horizons}.csv",
        solar_thermal="resources/"
        + SECDIR
        + "demand/heat/solar_thermal_{demand}_s{simpl}_{clusters}_{planning_horizons}.csv",
        district_heat_share="resources/"
        + SECDIR
        + "demand/heat/district_heat_share_{demand}_s{simpl}_{clusters}_{planning_horizons}.csv",
    script:
        "scripts/prepare_heat_data.py"


rule build_base_energy_totals:
    params:
        space_heat_share=config["sector"]["space_heat_share"],
        update_data=config["demand_data"]["update_data"],
        base_year=config["demand_data"]["base_year"],
        countries=config["countries"],
        shift_coal_to_elec=config["sector"]["coal"]["shift_to_elec"],
    input:
        unsd_paths="data/demand/unsd/paths/Energy_Statistics_Database.xlsx",
    output:
        energy_totals_base="resources/" + SECDIR + "energy_totals_base.csv",
        unsd_export_path=directory("data/demand/unsd/data/"),
    script:
        "scripts/build_base_energy_totals.py"


rule prepare_energy_totals:
    params:
        countries=config["countries"],
        base_year=config["demand_data"]["base_year"],
        sector_options=config["sector"],
    input:
        unsd_paths="resources/" + SECDIR + "energy_totals_base.csv",
        efficiency_gains_cagr="data/demand/efficiency_gains_cagr.csv",
        growth_factors_cagr="data/demand/growth_factors_cagr.csv",
        district_heating="data/demand/district_heating.csv",
        fuel_shares="data/demand/fuel_shares.csv",
    output:
        energy_totals="resources/"
        + SECDIR
        + "energy_totals_{demand}_{planning_horizons}.csv",
    script:
        "scripts/prepare_energy_totals.py"


rule build_solar_thermal_profiles:
    params:
        solar_thermal_config=config["solar_thermal"],
        snapshots=config["snapshots"],
    input:
        pop_layout_total="resources/"
        + SECDIR
        + "population_shares/pop_layout_total_{planning_horizons}.nc",
        pop_layout_urban="resources/"
        + SECDIR
        + "population_shares/pop_layout_urban_{planning_horizons}.nc",
        pop_layout_rural="resources/"
        + SECDIR
        + "population_shares/pop_layout_rural_{planning_horizons}.nc",
        regions_onshore="resources/"
        + RDIR
        + "bus_regions/regions_onshore_elec_s{simpl}_{clusters}.geojson",
        cutout="cutouts/"
        + CDIR
        + [c["cutout"] for _, c in config["renewable"].items()][0]
        + ".nc",
        # default to first cutout found
    output:
        solar_thermal_total="resources/"
        + SECDIR
        + "demand/heat/solar_thermal_total_elec_s{simpl}_{clusters}_{planning_horizons}.nc",
        solar_thermal_urban="resources/"
        + SECDIR
        + "demand/heat/solar_thermal_urban_elec_s{simpl}_{clusters}_{planning_horizons}.nc",
        solar_thermal_rural="resources/"
        + SECDIR
        + "demand/heat/solar_thermal_rural_elec_s{simpl}_{clusters}_{planning_horizons}.nc",
    resources:
        mem_mb=20000,
    benchmark:
        (
            "benchmarks/"
            + SECDIR
            + "build_solar_thermal_profiles/s{simpl}_{clusters}_{planning_horizons}"
        )
    script:
        "scripts/build_solar_thermal_profiles.py"


rule build_population_layouts:
    params:
        planning_horizons=config["scenario"]["planning_horizons"][0],
    input:
        nuts3_shapes="resources/" + RDIR + "shapes/gadm_shapes.geojson",
        urban_percent="resources/" + SECDIR + "urban_percent.csv",
        cutout="cutouts/"
        + CDIR
        + [c["cutout"] for _, c in config["renewable"].items()][0]
        + ".nc",
        # default to first cutout found
    output:
        pop_layout_total="resources/"
        + SECDIR
        + "population_shares/pop_layout_total_{planning_horizons}.nc",
        pop_layout_urban="resources/"
        + SECDIR
        + "population_shares/pop_layout_urban_{planning_horizons}.nc",
        pop_layout_rural="resources/"
        + SECDIR
        + "population_shares/pop_layout_rural_{planning_horizons}.nc",
        gdp_layout="resources/"
        + SECDIR
        + "gdp_shares/gdp_layout_{planning_horizons}.nc",
    resources:
        mem_mb=20000,
    benchmark:
        ("benchmarks/" + SECDIR + "build_population_layouts_{planning_horizons}")
    threads: 8
    script:
        "scripts/build_population_layouts.py"


rule move_hardcoded_files_temp:
    input:
        "data/temp_hard_coded/energy_totals.csv",
    output:
        "resources/" + SECDIR + "energy_totals.csv",
    shell:
        "cp -a data/temp_hard_coded/. resources"


rule build_clustered_population_layouts:
    input:
        pop_layout_total="resources/"
        + SECDIR
        + "population_shares/pop_layout_total_{planning_horizons}.nc",
        pop_layout_urban="resources/"
        + SECDIR
        + "population_shares/pop_layout_urban_{planning_horizons}.nc",
        pop_layout_rural="resources/"
        + SECDIR
        + "population_shares/pop_layout_rural_{planning_horizons}.nc",
        gdp_layout="resources/"
        + SECDIR
        + "gdp_shares/gdp_layout_{planning_horizons}.nc",
        regions_onshore="resources/"
        + RDIR
        + "bus_regions/regions_onshore_elec_s{simpl}_{clusters}.geojson",
        cutout="cutouts/"
        + CDIR
        + [c["cutout"] for _, c in config["renewable"].items()][0]
        + ".nc",
        # default to first cutout found
    output:
        clustered_pop_layout="resources/"
        + SECDIR
        + "population_shares/pop_layout_elec_s{simpl}_{clusters}_{planning_horizons}.csv",
        clustered_gdp_layout="resources/"
        + SECDIR
        + "gdp_shares/gdp_layout_elec_s{simpl}_{clusters}_{planning_horizons}.csv",
    resources:
        mem_mb=10000,
    benchmark:
        (
            "benchmarks/"
            + SECDIR
            + "build_clustered_population_layouts/s{simpl}_{clusters}_{planning_horizons}"
        )
    script:
        "scripts/build_clustered_population_layouts.py"


rule build_heat_demand:
    params:
        snapshots=config["snapshots"],
    input:
        pop_layout_total="resources/"
        + SECDIR
        + "population_shares/pop_layout_total_{planning_horizons}.nc",
        pop_layout_urban="resources/"
        + SECDIR
        + "population_shares/pop_layout_urban_{planning_horizons}.nc",
        pop_layout_rural="resources/"
        + SECDIR
        + "population_shares/pop_layout_rural_{planning_horizons}.nc",
        regions_onshore="resources/"
        + RDIR
        + "bus_regions/regions_onshore_elec_s{simpl}_{clusters}.geojson",
        cutout="cutouts/"
        + CDIR
        + [c["cutout"] for _, c in config["renewable"].items()][0]
        + ".nc",
        # default to first cutout found
    output:
        heat_demand_urban="resources/"
        + SECDIR
        + "demand/heat/heat_demand_urban_elec_s{simpl}_{clusters}_{planning_horizons}.nc",
        heat_demand_rural="resources/"
        + SECDIR
        + "demand/heat/heat_demand_rural_elec_s{simpl}_{clusters}_{planning_horizons}.nc",
        heat_demand_total="resources/"
        + SECDIR
        + "demand/heat/heat_demand_total_elec_s{simpl}_{clusters}_{planning_horizons}.nc",
    resources:
        mem_mb=20000,
    benchmark:
        (
            "benchmarks/"
            + SECDIR
            + "build_heat_demand/s{simpl}_{clusters}_{planning_horizons}"
        )
    script:
        "scripts/build_heat_demand.py"


rule build_temperature_profiles:
    params:
        snapshots=config["snapshots"],
    input:
        pop_layout_total="resources/"
        + SECDIR
        + "population_shares/pop_layout_total_{planning_horizons}.nc",
        pop_layout_urban="resources/"
        + SECDIR
        + "population_shares/pop_layout_urban_{planning_horizons}.nc",
        pop_layout_rural="resources/"
        + SECDIR
        + "population_shares/pop_layout_rural_{planning_horizons}.nc",
        regions_onshore="resources/"
        + RDIR
        + "bus_regions/regions_onshore_elec_s{simpl}_{clusters}.geojson",
        cutout="cutouts/"
        + CDIR
        + [c["cutout"] for _, c in config["renewable"].items()][0]
        + ".nc",
        # default to first cutout found
    output:
        temp_soil_total="resources/"
        + SECDIR
        + "temperatures/temp_soil_total_elec_s{simpl}_{clusters}_{planning_horizons}.nc",
        temp_soil_rural="resources/"
        + SECDIR
        + "temperatures/temp_soil_rural_elec_s{simpl}_{clusters}_{planning_horizons}.nc",
        temp_soil_urban="resources/"
        + SECDIR
        + "temperatures/temp_soil_urban_elec_s{simpl}_{clusters}_{planning_horizons}.nc",
        temp_air_total="resources/"
        + SECDIR
        + "temperatures/temp_air_total_elec_s{simpl}_{clusters}_{planning_horizons}.nc",
        temp_air_rural="resources/"
        + SECDIR
        + "temperatures/temp_air_rural_elec_s{simpl}_{clusters}_{planning_horizons}.nc",
        temp_air_urban="resources/"
        + SECDIR
        + "temperatures/temp_air_urban_elec_s{simpl}_{clusters}_{planning_horizons}.nc",
    resources:
        mem_mb=20000,
    benchmark:
        (
            "benchmarks/"
            + SECDIR
            + "build_temperature_profiles/s{simpl}_{clusters}_{planning_horizons}"
        )
    script:
        "scripts/build_temperature_profiles.py"


rule copy_config:
    params:
        summary_dir=config["summary_dir"],
        run=run,
    output:
        folder=directory(SDIR + "configs"),
        config=SDIR + "configs/config.yaml",
    threads: 1
    resources:
        mem_mb=1000,
    benchmark:
        SDIR + "benchmarks/copy_config"
    script:
        "scripts/copy_config.py"


if config["foresight"] == "overnight":

    rule solve_sector_network:
        params:
            solving=config["solving"],
            augmented_line_connection=config["augmented_line_connection"],
            policy_config=config["policy_config"],
        input:
            overrides=BASE_DIR + "/data/override_component_attrs",
            # network=RESDIR
            # + "prenetworks/elec_s{simpl}_{clusters}_ec_l{ll}_{opts}_{sopts}_{planning_horizons}_{discountrate}.nc",
            network=RESDIR
            + "prenetworks/elec_s{simpl}_{clusters}_ec_l{ll}_{opts}_{sopts}_{planning_horizons}_{discountrate}_{demand}_exp{eopts}.nc",
            costs="resources/" + RDIR + "costs_{planning_horizons}.csv",
            configs=SDIR + "configs/config.yaml",  # included to trigger copy_config rule
        output:
            RESDIR
            + "postnetworks/elec_s{simpl}_{clusters}_ec_l{ll}_{opts}_{sopts}_{planning_horizons}_{discountrate}_{demand}_exp{eopts}.nc",
        shadow:
            "copy-minimal" if os.name == "nt" else "shallow"
        log:
<<<<<<< HEAD
            solver=RESDIR
            + "logs/elec_s{simpl}_{clusters}_ec_l{ll}_{opts}_{sopts}_{planning_horizons}_{discountrate}_{demand}_exp{eopts}_solver.log",
            python=RESDIR
            + "logs/elec_s{simpl}_{clusters}_ec_l{ll}_{opts}_{sopts}_{planning_horizons}_{discountrate}_{demand}_exp{eopts}_python.log",
            memory=RESDIR
            + "logs/elec_s{simpl}_{clusters}_ec_l{ll}_{opts}_{sopts}_{planning_horizons}_{discountrate}_{demand}_exp{eopts}_memory.log",
=======
            solver="logs/"
            + SECDIR
            + "solve_network/elec_s{simpl}_{clusters}_ec_l{ll}_{opts}_{sopts}_{planning_horizons}_{discountrate}_{demand}_{h2export}export_solver.log",
            python="logs/"
            + SECDIR
            + "solve_network/elec_s{simpl}_{clusters}_ec_l{ll}_{opts}_{sopts}_{planning_horizons}_{discountrate}_{demand}_{h2export}export_python.log",
            memory="logs/"
            + SECDIR
            + "solve_network/elec_s{simpl}_{clusters}_ec_l{ll}_{opts}_{sopts}_{planning_horizons}_{discountrate}_{demand}_{h2export}export_memory.log",
>>>>>>> b3e6f97a
        threads: 25
        resources:
            mem_mb=config["solving"]["mem"],
        benchmark:
            (
                RESDIR
                + "benchmarks/solve_network/elec_s{simpl}_{clusters}_ec_l{ll}_{opts}_{sopts}_{planning_horizons}_{discountrate}_{demand}_exp{eopts}"
            )
        script:
            "scripts/solve_network.py"


rule make_sector_summary:
    params:
        planning_horizons=config["scenario"]["planning_horizons"],
        results_dir=config["results_dir"],
        summary_dir=config["summary_dir"],
        run=run["name"],
        scenario_config=config["scenario"],
        costs_config=config["costs"],
        eopts=config["scenario"]["eopts"],
        foresight=config["foresight"],
    input:
        overrides="data/override_component_attrs",
        networks=expand(
            RESDIR
            + "postnetworks/elec_s{simpl}_{clusters}_ec_l{ll}_{opts}_{sopts}_{planning_horizons}_{discountrate}_{demand}_exp{eopts}.nc",
            **config["scenario"],
            **config["costs"],
            **config["export"],
        ),
        costs="resources/" + RDIR + "costs_{planning_horizons}.csv",
        plots=expand(
            RESDIR
            + "maps/elec_s{simpl}_{clusters}_ec_l{ll}_{opts}_{sopts}-costs-all_{planning_horizons}_{discountrate}_{demand}_exp{eopts}.pdf",
            **config["scenario"],
            **config["costs"],
            **config["export"],
        ),
    output:
        nodal_costs=SDIR + "csvs/nodal_costs.csv",
        nodal_capacities=SDIR + "csvs/nodal_capacities.csv",
        nodal_cfs=SDIR + "csvs/nodal_cfs.csv",
        cfs=SDIR + "csvs/cfs.csv",
        costs=SDIR + "csvs/costs.csv",
        capacities=SDIR + "csvs/capacities.csv",
        curtailment=SDIR + "csvs/curtailment.csv",
        energy=SDIR + "csvs/energy.csv",
        supply=SDIR + "csvs/supply.csv",
        supply_energy=SDIR + "csvs/supply_energy.csv",
        prices=SDIR + "csvs/prices.csv",
        weighted_prices=SDIR + "csvs/weighted_prices.csv",
        market_values=SDIR + "csvs/market_values.csv",
        price_statistics=SDIR + "csvs/price_statistics.csv",
        metrics=SDIR + "csvs/metrics.csv",
    threads: 2
    resources:
        mem_mb=10000,
    benchmark:
        SDIR + "benchmarks/make_summary"
    script:
        "scripts/make_summary.py"


rule plot_summary:
    input:
        "results/"
        + RDIR
        + "summaries/elec_s{simpl}_{clusters}_ec_l{ll}_{opts}_{country}",
    output:
        "results/"
        + RDIR
        + "plots/summary_{summary}_elec_s{simpl}_{clusters}_ec_l{ll}_{opts}_{country}.{ext}",
    log:
        "logs/"
        + RDIR
        + "plot_summary/{summary}_elec_s{simpl}_{clusters}_ec_l{ll}_{opts}_{country}_{ext}.log",
    script:
        "scripts/plot_summary.py"


rule plot_network:
    params:
        electricity=config["electricity"],
        costs=config["costs"],
        plotting=config["plotting"],
    input:
        network="results/"
        + RDIR
        + "networks/elec_s{simpl}_{clusters}_ec_l{ll}_{opts}.nc",
        africa_shape="resources/" + RDIR + "shapes/africa_shape.geojson",
        tech_costs=COSTS,
    output:
        only_map="results/"
        + RDIR
        + "plots/elec_s{simpl}_{clusters}_ec_l{ll}_{opts}_{attr}.{ext}",
        ext="results/"
        + RDIR
        + "plots/elec_s{simpl}_{clusters}_ec_l{ll}_{opts}_{attr}_ext.{ext}",
    log:
        "logs/"
        + RDIR
        + "plot_network/elec_s{simpl}_{clusters}_ec_l{ll}_{opts}_{attr}_{ext}.log",
    script:
        "scripts/plot_network.py"


rule make_statistics:
    params:
        countries=config["countries"],
        renewable_carriers=config["electricity"]["renewable_carriers"],
        renewable=config["renewable"],
        crs=config["crs"],
        scenario=config["scenario"],
    output:
        stats="results/" + RDIR + "stats.csv",
    threads: 1
    script:
        "scripts/make_statistics.py"


rule plot_sector_network:
    input:
        overrides="data/override_component_attrs",
        network=RESDIR
        + "postnetworks/elec_s{simpl}_{clusters}_ec_l{ll}_{opts}_{sopts}_{planning_horizons}_{discountrate}_{demand}_exp{eopts}.nc",
    output:
        map=RESDIR
        + "maps/elec_s{simpl}_{clusters}_ec_l{ll}_{opts}_{sopts}-costs-all_{planning_horizons}_{discountrate}_{demand}_exp{eopts}.pdf",
    threads: 2
    resources:
        mem_mb=10000,
    benchmark:
        (
            RESDIR
            + "benchmarks/plot_network/elec_s{simpl}_{clusters}_ec_l{ll}_{opts}_{sopts}_{planning_horizons}_{discountrate}_{demand}_exp{eopts}"
        )
    script:
        "scripts/plot_network.py"


rule plot_sector_summary:
    input:
        costs=SDIR + "csvs/costs.csv",
        energy=SDIR + "csvs/energy.csv",
        balances=SDIR + "csvs/supply_energy.csv",
    output:
        costs=SDIR + "graphs/costs.pdf",
        energy=SDIR + "graphs/energy.pdf",
        balances=SDIR + "graphs/balances-energy.pdf",
    threads: 2
    resources:
        mem_mb=10000,
    benchmark:
        SDIR + "benchmarks/plot_summary"
    script:
        "scripts/plot_summary.py"


rule build_industrial_database:
    output:
        industrial_database="data/industrial_database.csv",
    script:
        "scripts/build_industrial_database.py"


rule prepare_db:
    params:
        tech_colors=config["plotting"]["tech_colors"],
    input:
        network=RESDIR
        + "postnetworks/elec_s{simpl}_{clusters}_ec_l{ll}_{opts}_{sopts}_{planning_horizons}_{discountrate}_{demand}_exp{eopts}.nc",
    output:
        db=RESDIR
        + "summaries/elec_s{simpl}_{clusters}_ec_l{ll}_{opts}_{sopts}-costs-all_{planning_horizons}_{discountrate}_{demand}_exp{eopts}.csv",
    threads: 2
    resources:
        mem_mb=10000,
    benchmark:
        (
            RESDIR
            + "benchmarks/prepare_db/elec_s{simpl}_{clusters}_ec_l{ll}_{opts}_{sopts}_{planning_horizons}_{discountrate}_{demand}_exp{eopts}"
        )
    script:
        "scripts/prepare_db.py"


rule build_industrial_distribution_key:  #default data
    params:
        countries=config["countries"],
        gadm_layer_id=config["build_shape_options"]["gadm_layer_id"],
        alternative_clustering=config["cluster_options"]["alternative_clustering"],
        industry_database=config["custom_data"]["industry_database"],
    input:
        regions_onshore="resources/"
        + RDIR
        + "bus_regions/regions_onshore_elec_s{simpl}_{clusters}.geojson",
        clustered_pop_layout="resources/"
        + SECDIR
        + "population_shares/pop_layout_elec_s{simpl}_{clusters}_{planning_horizons}.csv",
        clustered_gdp_layout="resources/"
        + SECDIR
        + "gdp_shares/gdp_layout_elec_s{simpl}_{clusters}_{planning_horizons}.csv",
        industrial_database="data/industrial_database.csv",
        shapes_path="resources/"
        + RDIR
        + "bus_regions/regions_onshore_elec_s{simpl}_{clusters}.geojson",
    output:
        industrial_distribution_key="resources/"
        + SECDIR
        + "demand/industrial_distribution_key_elec_s{simpl}_{clusters}_{planning_horizons}.csv",
    threads: 1
    resources:
        mem_mb=1000,
    benchmark:
        (
            "benchmarks/"
            + RDIR
            + "build_industrial_distribution_key_elec_s{simpl}_{clusters}_{planning_horizons}"
        )
    script:
        "scripts/build_industrial_distribution_key.py"


rule build_base_industry_totals:  #default data
    params:
        base_year=config["demand_data"]["base_year"],
        countries=config["countries"],
        other_industries=config["demand_data"]["other_industries"],
    input:
        #os.path.dirname(snakemake.input["transactions_path"]) + "/demand/unsd/data/"
        #industrial_production_per_country="data/industrial_production_per_country.csv",
        unsd_export_path="data/demand/unsd/data/",
        energy_totals_base="resources/" + SECDIR + "energy_totals_base.csv",
        transactions_path="data/unsd_transactions.csv",
    output:
        base_industry_totals="resources/"
        + SECDIR
        + "demand/base_industry_totals_{planning_horizons}_{demand}.csv",
    threads: 1
    resources:
        mem_mb=1000,
    benchmark:
        (
            "benchmarks/"
            + SECDIR
            + "build_base_industry_totals_{planning_horizons}_{demand}"
        )
    script:
        "scripts/build_base_industry_totals.py"


rule build_industry_demand:  #default data
    params:
        countries=config["countries"],
        industry_demand=config["custom_data"]["industry_demand"],
        base_year=config["demand_data"]["base_year"],
        industry_util_factor=config["sector"]["industry_util_factor"],
        aluminium_year=config["demand_data"]["aluminium_year"],
    input:
        industrial_distribution_key="resources/"
        + SECDIR
        + "demand/industrial_distribution_key_elec_s{simpl}_{clusters}_{planning_horizons}.csv",
        #industrial_production_per_country_tomorrow="resources/demand/industrial_production_per_country_tomorrow_{planning_horizons}_{demand}.csv",
        #industrial_production_per_country="data/industrial_production_per_country.csv",
        base_industry_totals="resources/"
        + SECDIR
        + "demand/base_industry_totals_{planning_horizons}_{demand}.csv",
        industrial_database="data/industrial_database.csv",
        costs="resources/" + RDIR + "costs_{planning_horizons}.csv",
        industry_growth_cagr="data/demand/industry_growth_cagr.csv",
    output:
        industrial_energy_demand_per_node="resources/"
        + SECDIR
        + "demand/industrial_energy_demand_per_node_elec_s{simpl}_{clusters}_{planning_horizons}_{demand}.csv",
    threads: 1
    resources:
        mem_mb=1000,
    benchmark:
        (
            "benchmarks/"
            + SECDIR
            + "industrial_energy_demand_per_node_elec_s{simpl}_{clusters}_{planning_horizons}_{demand}.csv"
        )
    script:
        "scripts/build_industry_demand.py"


rule build_existing_heating_distribution:
    params:
        baseyear=config["scenario"]["planning_horizons"][0],
        sector=config["sector"],
        existing_capacities=config["existing_capacities"],
    input:
        existing_heating="data/existing_infrastructure/existing_heating_raw.csv",
        clustered_pop_layout="resources/"
        + SECDIR
        + "population_shares/pop_layout_elec_s{simpl}_{clusters}_{planning_horizons}.csv",
        clustered_pop_energy_layout="resources/"
        + SECDIR
        + "demand/heat/nodal_energy_heat_totals_{demand}_s{simpl}_{clusters}_{planning_horizons}.csv",
        #"resources/population_shares/pop_weighted_energy_totals_s{simpl}_{clusters}.csv",
        district_heat_share="resources/"
        + SECDIR
        + "demand/heat/district_heat_share_{demand}_s{simpl}_{clusters}_{planning_horizons}.csv",
    output:
        existing_heating_distribution="resources/"
        + SECDIR
        + "heating/existing_heating_distribution_{demand}_s{simpl}_{clusters}_{planning_horizons}.csv",
    threads: 1
    resources:
        mem_mb=2000,
    log:
        RESDIR
        + "logs/build_existing_heating_distribution_{demand}_s{simpl}_{clusters}_{planning_horizons}.log",
    benchmark:
        RESDIR
        +"benchmarks/build_existing_heating_distribution/{demand}_s{simpl}_{clusters}_{planning_horizons}"
    script:
        "scripts/build_existing_heating_distribution.py"


if config["foresight"] == "myopic":

    HEAT_BASEYEAR = {
        "cop_soil_total": "resources/"
        + SECDIR
        + "cops/cop_soil_total_elec_s{simpl}_{clusters}_{planning_horizons}.nc",
        "cop_air_total": "resources/"
        + SECDIR
        + "cops/cop_air_total_elec_s{simpl}_{clusters}_{planning_horizons}.nc",
        "existing_heating_distribution": "resources/"
        + SECDIR
        + "heating/existing_heating_distribution_{demand}_s{simpl}_{clusters}_{planning_horizons}.csv",
    }

    rule add_existing_baseyear:
        params:
            baseyear=config["scenario"]["planning_horizons"][0],
            sector=config["sector"],
            existing_capacities=config["existing_capacities"],
            costs=config["costs"],
        input:
            **branch(sector_enable["heat"], HEAT_BASEYEAR),
            network=RESDIR
            + "prenetworks/elec_s{simpl}_{clusters}_ec_l{ll}_{opts}_{sopts}_{planning_horizons}_{discountrate}_{demand}_exp{eopts}.nc",
            powerplants="resources/" + RDIR + "powerplants.csv",
            busmap_s="resources/" + RDIR + "bus_regions/busmap_elec_s{simpl}.csv",
            busmap="resources/"
            + RDIR
            + "bus_regions/busmap_elec_s{simpl}_{clusters}.csv",
            # clustered_pop_layout="resources/"
            # + SECDIR
            # + "population_shares/pop_layout_elec_s{simpl}_{clusters}_{planning_horizons}.csv",
            costs="resources/" + RDIR + "costs_{planning_horizons}.csv",
        output:
            RESDIR
            + "prenetworks-brownfield/elec_s{simpl}_{clusters}_l{ll}_{opts}_{sopts}_{planning_horizons}_{discountrate}_{demand}_exp{eopts}.nc",
        wildcard_constraints:
            # TODO: The first planning_horizon needs to be aligned across scenarios
            # snakemake does not support passing functions to wildcard_constraints
            # reference: https://github.com/snakemake/snakemake/issues/2703
            planning_horizons=config["scenario"]["planning_horizons"][0],  #only applies to baseyear
        threads: 1
        resources:
            mem_mb=2000,
        log:
            RESDIR
            + "logs/add_existing_baseyear_elec_s{simpl}_{clusters}_ec_l{ll}_{opts}_{sopts}_{planning_horizons}_{discountrate}_{demand}_exp{eopts}.log",
        benchmark:
            RESDIR
            +"benchmarks/add_existing_baseyear/elec_s{simpl}_{clusters}_ec_l{ll}_{opts}_{sopts}_{planning_horizons}_{discountrate}_{demand}_exp{eopts}"
        script:
            "scripts/add_existing_baseyear.py"

    def input_profile_tech_brownfield(w):
        return {
            f"profile_{tech}": f"resources/"
            + RDIR
            + "renewable_profiles/profile_{tech}.nc"
            for tech in config["electricity"]["renewable_carriers"]
            if tech != "hydro"
        }

    def solved_previous_horizon(w):
        planning_horizons = config["scenario"]["planning_horizons"]
        i = planning_horizons.index(int(w.planning_horizons))
        planning_horizon_p = str(planning_horizons[i - 1])

        return (
            RESDIR
            + "postnetworks/elec_s{simpl}_{clusters}_ec_l{ll}_{opts}_{sopts}_"
            + planning_horizon_p
            + "_{discountrate}_{demand}_exp{eopts}.nc"
        )

    rule add_brownfield:
        params:
            H2_retrofit=config["sector"]["hydrogen"],
            H2_retrofit_capacity_per_CH4=config["sector"]["hydrogen"][
                "H2_retrofit_capacity_per_CH4"
            ],
            threshold_capacity=config["existing_capacities"]["threshold_capacity"],
            snapshots=config["snapshots"],
            # drop_leap_day=config["enable"]["drop_leap_day"],
            carriers=config["electricity"]["renewable_carriers"],
        input:
            # unpack(input_profile_tech_brownfield),
            simplify_busmap="resources/" + RDIR + "bus_regions/busmap_elec_s{simpl}.csv",
            cluster_busmap="resources/"
            + RDIR
            + "bus_regions/busmap_elec_s{simpl}_{clusters}.csv",
            network=RESDIR
            + "prenetworks/elec_s{simpl}_{clusters}_ec_l{ll}_{opts}_{sopts}_{planning_horizons}_{discountrate}_{demand}_exp{eopts}.nc",
            network_p=solved_previous_horizon,  #solved network at previous time step
            costs="resources/" + RDIR + "costs_{planning_horizons}.csv",
            cop_soil_total="resources/"
            + SECDIR
            + "cops/cop_soil_total_elec_s{simpl}_{clusters}_{planning_horizons}.nc",
            cop_air_total="resources/"
            + SECDIR
            + "cops/cop_air_total_elec_s{simpl}_{clusters}_{planning_horizons}.nc",
        output:
            RESDIR
            + "prenetworks-brownfield/elec_s{simpl}_{clusters}_l{ll}_{opts}_{sopts}_{planning_horizons}_{discountrate}_{demand}_exp{eopts}.nc",
        threads: 4
        resources:
            mem_mb=10000,
        log:
            RESDIR
            + "logs/add_brownfield_elec_s{simpl}_{clusters}_ec_l{ll}_{opts}_{sopts}_{planning_horizons}_{discountrate}_{demand}_exp{eopts}.log",
        benchmark:
            (
                RESDIR
                + "benchmarks/add_brownfield/elec_s{simpl}_ec_{clusters}_l{ll}_{opts}_{sopts}_{planning_horizons}_{discountrate}_{demand}_exp{eopts}"
            )
        script:
            "./scripts/add_brownfield.py"

    ruleorder: add_existing_baseyear > add_brownfield

    rule solve_network_myopic:
        params:
            solving=config["solving"],
            foresight=config["foresight"],
            planning_horizons=config["scenario"]["planning_horizons"],
            co2_sequestration_potential=config["scenario"].get(
                "co2_sequestration_potential", 200
            ),
            augmented_line_connection=config["augmented_line_connection"],
            policy_config=config["policy_config"],
        input:
            overrides=BASE_DIR + "/data/override_component_attrs",
            network=RESDIR
            + "prenetworks-brownfield/elec_s{simpl}_{clusters}_l{ll}_{opts}_{sopts}_{planning_horizons}_{discountrate}_{demand}_exp{eopts}.nc",
            costs="resources/" + RDIR + "costs_{planning_horizons}.csv",
            configs=SDIR + "configs/config.yaml",  # included to trigger copy_config rule
        output:
            network=RESDIR
            + "postnetworks/elec_s{simpl}_{clusters}_ec_l{ll}_{opts}_{sopts}_{planning_horizons}_{discountrate}_{demand}_exp{eopts}.nc",
            # config=RESDIR
            # + "configs/config.elec_s{simpl}_{clusters}_ec_l{ll}_{opts}_{sopts}_{planning_horizons}_{discountrate}_{demand}_exp{eopts}.yaml",
        shadow:
            "copy-minimal" if os.name == "nt" else "shallow"
        log:
<<<<<<< HEAD
            solver=RESDIR
            + "logs/elec_s{simpl}_{clusters}_ec_l{ll}_{opts}_{sopts}_{planning_horizons}_{discountrate}_{demand}_exp{eopts}_solver.log",
            python=RESDIR
            + "logs/elec_s{simpl}_{clusters}_ec_l{ll}_{opts}_{sopts}_{planning_horizons}_{discountrate}_{demand}_exp{eopts}_python.log",
            memory=RESDIR
            + "logs/elec_s{simpl}_{clusters}_ec_l{ll}_{opts}_{sopts}_{planning_horizons}_{discountrate}_{demand}_exp{eopts}_memory.log",
=======
            solver="logs/"
            + SECDIR
            + "solve_network/elec_s{simpl}_{clusters}_ec_l{ll}_{opts}_{sopts}_{planning_horizons}_{discountrate}_{demand}_{h2export}export_solver.log",
            python="logs/"
            + SECDIR
            + "solve_network/elec_s{simpl}_{clusters}_ec_l{ll}_{opts}_{sopts}_{planning_horizons}_{discountrate}_{demand}_{h2export}export_python.log",
            memory="logs/"
            + SECDIR
            + "solve_network/elec_s{simpl}_{clusters}_ec_l{ll}_{opts}_{sopts}_{planning_horizons}_{discountrate}_{demand}_{h2export}export_memory.log",
>>>>>>> b3e6f97a
        threads: 25
        resources:
            mem_mb=config["solving"]["mem"],
        benchmark:
            (
                RESDIR
                + "benchmarks/solve_network/elec_s{simpl}_{clusters}_ec_l{ll}_{opts}_{sopts}_{planning_horizons}_{discountrate}_{demand}_exp{eopts}"
            )
        script:
            "./scripts/solve_network.py"

    rule solve_sector_networks_myopic:
        input:
            networks=expand(
                RESDIR
                + "postnetworks/elec_s{simpl}_{clusters}_ec_l{ll}_{opts}_{sopts}_{planning_horizons}_{discountrate}_{demand}_exp{eopts}.nc",
                **config["scenario"],
                **config["costs"],
                **config["export"],
            ),


rule run_scenario:
    input:
        diff_config="configs/scenarios/config.{scenario_name}.yaml",
    output:
        touchfile=touch("results/{scenario_name}/scenario.done"),
        copyconfig="results/{scenario_name}/config.yaml",
    threads: 1
    resources:
        mem_mb=5000,
    run:
        from build_test_configs import create_test_config
        import yaml
        from subprocess import run

        # get base configuration file from diff config
        with open(input.diff_config) as f:
            base_config_path = (
                yaml.full_load(f)
                .get("run", {})
                .get("base_config", "config.default.yaml")
            )

            # Ensure the scenario name matches the name of the configuration
        create_test_config(
            input.diff_config,
            {"run": {"name": wildcards.scenario_name}},
            input.diff_config,
        )
        # merge the default config file with the difference
        create_test_config(base_config_path, input.diff_config, "config.yaml")
        run(
            "snakemake -j all solve_all_networks --rerun-incomplete",
            shell=True,
            check=not config["run"]["allow_scenario_failure"],
        )
        run(
            "snakemake -j1 make_statistics --force",
            shell=True,
            check=not config["run"]["allow_scenario_failure"],
        )
        copyfile("config.yaml", output.copyconfig)



rule run_all_scenarios:
    input:
        expand(
            "results/{scenario_name}/scenario.done",
            scenario_name=[
                c.stem.replace("config.", "")
                for c in Path("configs/scenarios").glob("config.*.yaml")
            ],
        ),<|MERGE_RESOLUTION|>--- conflicted
+++ resolved
@@ -1651,24 +1651,15 @@
         shadow:
             "copy-minimal" if os.name == "nt" else "shallow"
         log:
-<<<<<<< HEAD
-            solver=RESDIR
-            + "logs/elec_s{simpl}_{clusters}_ec_l{ll}_{opts}_{sopts}_{planning_horizons}_{discountrate}_{demand}_exp{eopts}_solver.log",
-            python=RESDIR
-            + "logs/elec_s{simpl}_{clusters}_ec_l{ll}_{opts}_{sopts}_{planning_horizons}_{discountrate}_{demand}_exp{eopts}_python.log",
-            memory=RESDIR
-            + "logs/elec_s{simpl}_{clusters}_ec_l{ll}_{opts}_{sopts}_{planning_horizons}_{discountrate}_{demand}_exp{eopts}_memory.log",
-=======
             solver="logs/"
             + SECDIR
-            + "solve_network/elec_s{simpl}_{clusters}_ec_l{ll}_{opts}_{sopts}_{planning_horizons}_{discountrate}_{demand}_{h2export}export_solver.log",
+            + "solve_network/elec_s{simpl}_{clusters}_ec_l{ll}_{opts}_{sopts}_{planning_horizons}_{discountrate}_{demand}_exp{eopts}_solver.log",
             python="logs/"
             + SECDIR
-            + "solve_network/elec_s{simpl}_{clusters}_ec_l{ll}_{opts}_{sopts}_{planning_horizons}_{discountrate}_{demand}_{h2export}export_python.log",
+            + "solve_network/elec_s{simpl}_{clusters}_ec_l{ll}_{opts}_{sopts}_{planning_horizons}_{discountrate}_{demand}_exp{eopts}_python.log",
             memory="logs/"
             + SECDIR
-            + "solve_network/elec_s{simpl}_{clusters}_ec_l{ll}_{opts}_{sopts}_{planning_horizons}_{discountrate}_{demand}_{h2export}export_memory.log",
->>>>>>> b3e6f97a
+            + "solve_network/elec_s{simpl}_{clusters}_ec_l{ll}_{opts}_{sopts}_{planning_horizons}_{discountrate}_{demand}_exp{eopts}_memory.log",
         threads: 25
         resources:
             mem_mb=config["solving"]["mem"],
@@ -2134,24 +2125,15 @@
         shadow:
             "copy-minimal" if os.name == "nt" else "shallow"
         log:
-<<<<<<< HEAD
-            solver=RESDIR
-            + "logs/elec_s{simpl}_{clusters}_ec_l{ll}_{opts}_{sopts}_{planning_horizons}_{discountrate}_{demand}_exp{eopts}_solver.log",
-            python=RESDIR
-            + "logs/elec_s{simpl}_{clusters}_ec_l{ll}_{opts}_{sopts}_{planning_horizons}_{discountrate}_{demand}_exp{eopts}_python.log",
-            memory=RESDIR
-            + "logs/elec_s{simpl}_{clusters}_ec_l{ll}_{opts}_{sopts}_{planning_horizons}_{discountrate}_{demand}_exp{eopts}_memory.log",
-=======
             solver="logs/"
             + SECDIR
-            + "solve_network/elec_s{simpl}_{clusters}_ec_l{ll}_{opts}_{sopts}_{planning_horizons}_{discountrate}_{demand}_{h2export}export_solver.log",
+            + "solve_network/elec_s{simpl}_{clusters}_ec_l{ll}_{opts}_{sopts}_{planning_horizons}_{discountrate}_{demand}_exp{eopts}_solver.log",
             python="logs/"
             + SECDIR
-            + "solve_network/elec_s{simpl}_{clusters}_ec_l{ll}_{opts}_{sopts}_{planning_horizons}_{discountrate}_{demand}_{h2export}export_python.log",
+            + "solve_network/elec_s{simpl}_{clusters}_ec_l{ll}_{opts}_{sopts}_{planning_horizons}_{discountrate}_{demand}_exp{eopts}_python.log",
             memory="logs/"
             + SECDIR
-            + "solve_network/elec_s{simpl}_{clusters}_ec_l{ll}_{opts}_{sopts}_{planning_horizons}_{discountrate}_{demand}_{h2export}export_memory.log",
->>>>>>> b3e6f97a
+            + "solve_network/elec_s{simpl}_{clusters}_ec_l{ll}_{opts}_{sopts}_{planning_horizons}_{discountrate}_{demand}_exp{eopts}_memory.log",
         threads: 25
         resources:
             mem_mb=config["solving"]["mem"],
