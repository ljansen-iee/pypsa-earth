--- conflicted
+++ resolved
@@ -93,10 +93,6 @@
         shapes_path=pypsaearth(
             "resources/bus_regions/regions_onshore_elec_s{simpl}_{clusters}.geojson"
         ),
-<<<<<<< HEAD
-=======
-        #shapes_path="../pypsa-earth/resources/shapes/MAR2.geojson",
->>>>>>> f0de1061
     output:
         RDIR
         + "/prenetworks/elec_s{simpl}_{clusters}_ec_l{ll}_{opts}_{sopts}_{planning_horizons}_{discountrate}_{demand}.nc",
@@ -117,13 +113,13 @@
         overrides="data/override_component_attrs",
         ports="data/ports.csv",
         network=RDIR
-        + "/prenetworks/elec_s{simpl}_{clusters}_ec_l{ll}_{opts}_{sopts}_{planning_horizons}_{discountrate}.nc",
+        + "/prenetworks/elec_s{simpl}_{clusters}_ec_l{ll}_{opts}_{sopts}_{planning_horizons}_{discountrate}_{demand}.nc",
         shapes_path=pypsaearth(
             "resources/bus_regions/regions_onshore_elec_s{simpl}_{clusters}.geojson"
         ),
     output:
         RDIR
-        + "/prenetworks/elec_s{simpl}_{clusters}_ec_l{ll}_{opts}_{sopts}_{planning_horizons}_{discountrate}_export.nc",
+        + "/prenetworks/elec_s{simpl}_{clusters}_ec_l{ll}_{opts}_{sopts}_{planning_horizons}_{discountrate}__{demand}_export.nc",
         # TODO output file name must be adjusted and integrated in workflow
     script:
         "scripts/add_export.py"
@@ -255,64 +251,7 @@
     script:
         "scripts/build_population_layouts.py"
 
-
-<<<<<<< HEAD
-rule build_industrial_distribution_key:  #YES
-    input:
-        regions_onshore=pypsaearth(
-            "resources/bus_regions/regions_onshore_elec_s{simpl}_{clusters}.geojson"
-        ),
-        clustered_pop_layout="resources/pop_layout_elec_s{simpl}_{clusters}.csv",
-        industrial_database="data/industrial_database.csv",
-        #shapes_path="../pypsa-earth/resources/shapes/MAR2.geojson",
-        shapes_path=pypsaearth(
-            "resources/bus_regions/regions_onshore_elec_s{simpl}_{clusters}.geojson"
-        ),
-    output:
-        industrial_distribution_key="resources/industrial_distribution_key_elec_s{simpl}_{clusters}.csv",
-    threads: 1
-    resources:
-        mem_mb=1000,
-    benchmark:
-        "benchmarks/build_industrial_distribution_key/s{simpl}_{clusters}"
-    script:
-        "scripts/build_industrial_distribution_key.py"
-
-
-# rule build_industrial_energy_demand_per_node:
-#    input:
-#        industry_sector_ratios="data/industry_sector_ratios.csv",
-#        industrial_energy_demand_per_node_today="resources/industrial_energy_demand_today_elec_s{simpl}_{clusters}.csv",
-#        industrial_distribution_key="resources/industrial_distribution_key_elec_s{simpl}_{clusters}.csv",
-#        industrial_production_per_country_tomorrow="data/industrial_production_per_country_tomorrow_{planning_horizons}.csv",
-#    output:
-#        industrial_energy_demand_per_node="resources/industrial_energy_demand_elec_s{simpl}_{clusters}_{planning_horizons}.csv",
-#    threads: 1
-#    resources:
-#        mem_mb=1000,
-#    benchmark:
-#        "benchmarks/build_industrial_energy_demand_per_node/s{simpl}_{clusters}_{planning_horizons}"
-#    script:
-#        "scripts/build_industrial_energy_demand_per_node.py"
-
-
-# rule build_industrial_energy_demand_per_node_today:
-#    input:
-#        industrial_distribution_key="resources/industrial_distribution_key_elec_s{simpl}_{clusters}.csv",
-#        industrial_energy_demand_per_country_today="data/industrial_energy_demand_per_country_today.csv",
-#    output:
-#        industrial_energy_demand_per_node_today="resources/industrial_energy_demand_today_elec_s{simpl}_{clusters}.csv",
-#    threads: 1
-#    resources:
-#        mem_mb=1000,
-#    benchmark:
-#        "benchmarks/build_industrial_energy_demand_per_node_today/s{simpl}_{clusters}"
-#    script:
-#        "scripts/build_industrial_energy_demand_per_node_today.py"
-
-
-=======
->>>>>>> f0de1061
+        
 rule move_hardcoded_files_temp:
     input:
         "data/temp_hard_coded/energy_totals.csv",
@@ -399,18 +338,14 @@
     script:
         "scripts/copy_config.py"
 
-
+        
 rule solve_network:
     input:
         overrides="data/override_component_attrs",
         # network=RDIR
         # + "/prenetworks/elec_s{simpl}_{clusters}_ec_l{ll}_{opts}_{sopts}_{planning_horizons}_{discountrate}.nc",
         network=RDIR
-<<<<<<< HEAD
-        + "/prenetworks/elec_s{simpl}_{clusters}_ec_l{ll}_{opts}_{sopts}_{planning_horizons}_{discountrate}_export.nc",
-=======
-        + "/prenetworks/elec_s{simpl}_{clusters}_ec_l{ll}_{opts}_{sopts}_{planning_horizons}_{discountrate}_{demand}.nc",
->>>>>>> f0de1061
+        + "/prenetworks/elec_s{simpl}_{clusters}_ec_l{ll}_{opts}_{sopts}_{planning_horizons}_{discountrate}_{demand}_export.nc",
         costs=CDIR + "costs_{planning_horizons}.csv",
     output:
         RDIR
