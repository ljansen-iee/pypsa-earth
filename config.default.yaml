# SPDX-FileCopyrightText:  PyPSA-Earth and PyPSA-Eur Authors
#
# SPDX-License-Identifier: CC0-1.0

version: 0.7.0
tutorial: false

logging:
  level: INFO
  format: "%(levelname)s:%(name)s:%(message)s"

results_dir: results/
summary_dir: results/

foresight: overnight


countries: ["NG", "BJ"]
# Can be replaced by country ["NG", "BJ"], continent ["Africa"] or user-specific region, see more at https://pypsa-earth.readthedocs.io/en/latest/configuration.html#top-level-configuration

enable:
  retrieve_databundle: true #  Recommended 'true', for the first run. Otherwise data might be missing.
  retrieve_databundle_sector: true
  retrieve_cost_data: true # true: retrieves cost data from technology data and saves in resources/costs.csv, false: uses cost data in data/costs.csv
  download_osm_data: true # If 'true', OpenStreetMap data will be downloaded for the above given countries
  build_natura_raster: false # If True, then an exclusion raster will be build
  build_cutout: false
  # If "build_cutout" : true, then environmental data is extracted according to `snapshots` date range and `countries`
  # requires cds API key https://cds.climate.copernicus.eu/api-how-to
  # More information https://atlite.readthedocs.io/en/latest/introduction.html#datasets
  progress_bar: true # show progress bar during downloading routines and other long-running tasks
  custom_busmap: false # if true, use "data/custom_busmap_elec_s{simpl}_{clusters}.csv" for the clustering instead of the clustering algorithms



custom_rules: [] # Default empty [] or link to custom rule file e.g. ["my_folder/my_rules.smk"] that add rules to Snakefile

run:
  name: "" # use this to keep track of runs with different settings
  sector_name: "" # use this to keep track of sector scenario runs
  shared_cutouts: true # set to true to share the default cutout(s) across runs
  # Note: value false requires build_cutout to be enabled
  allow_scenario_failure: false # If True, the workflow will continue even if a scenario in run_scnenario fails

scenario:
  simpl: [""]
  ll: ["copt"]
  clusters: [10]
  opts: [Co2L-3h]
  planning_horizons: # investment years for myopic and perfect; or costs year for overnight
  - 2030
  sopts:
  - "144h"
  demand:
  - "AB"

snapshots:
  start: "2013-01-01"
  end: "2014-01-01"
  inclusive: "left" # end is not inclusive

# definition of the Coordinate Reference Systems
crs:
  geo_crs: EPSG:4326 # general geographic projection, not used for metric measures. "EPSG:4326" is the standard used by OSM and google maps
  copernicus_crs: EPSG:4326 # projection for Copernicus data, used by atlite. "EPSG:4326" is the standard used by OSM and google maps
  distance_crs: EPSG:3857 # projection for distance measurements only. Possible recommended values are "EPSG:3857" (used by OSM and Google Maps)
  area_crs: ESRI:54009 # projection for area measurements only. Possible recommended values are Global Mollweide "ESRI:54009"

# download_osm_data_nprocesses: 10  # (optional) number of threads used to download osm data

augmented_line_connection:
  add_to_snakefile: false # If True, includes this rule to the workflow
  connectivity_upgrade: 2 # Min. lines connection per node,
  # https://networkx.org/documentation/stable/reference/algorithms/generated/networkx.algorithms.connectivity.edge_augmentation.k_edge_augmentation.html#networkx.algorithms.connectivity.edge_augmentation.k_edge_augmentation
  new_line_type: ["HVAC"] # Expanded lines can be either ["HVAC"] or ["HVDC"] or both ["HVAC", "HVDC"]
  min_expansion: 1 # [MW] New created line expands by float/int input
  min_DC_length: 600 # [km] Minimum line length of DC line

cluster_options:
  simplify_network:
    to_substations: false # network is simplified to nodes with positive or negative power injection (i.e. substations or offwind connections)
    algorithm: kmeans # choose from: [hac, kmeans]
    feature: solar+onwind-time # only for hac. choose from: [solar+onwind-time, solar+onwind-cap, solar-time, solar-cap, solar+offwind-cap] etc.
    exclude_carriers: []
    remove_stubs: true
    remove_stubs_across_borders: false
    p_threshold_drop_isolated: 20 # [MW] isolated (sub)networks or nodes are being discarded if total mean power is below the specified threshold
    p_threshold_merge_isolated: 300 # [MW] isolated (sub)networks or nodes are being merged into a single isolated bus if total mean power is below the specified threshold
    s_threshold_fetch_isolated: false # [-] a share of the national load for merging an isolated network into a backbone network
  cluster_network:
    algorithm: kmeans
    feature: solar+onwind-time
    exclude_carriers: []
  alternative_clustering: false # "False" use Voronoi shapes, "True" use GADM shapes
  distribute_cluster: ["load"] # Distributes cluster nodes per country according to ['load'],['pop'] or ['gdp']
  out_logging: true # When "True", logging is printed to console
  aggregation_strategies:
    generators: # use "min" for more conservative assumptions
      p_nom: sum
      p_nom_max: sum
      p_nom_min: sum
      p_min_pu: mean
      p_max_pu: weighted_average
      marginal_cost: mean
      committable: any
      ramp_limit_up: max
      ramp_limit_down: max
      efficiency: mean
  focus_weights: false # When a value specified, set the share of nodes allocated to each country
    # country: share

build_shape_options:
  gadm_layer_id: 1 # GADM level area used for the gadm_shapes. Codes are country-dependent but roughly: 0: country, 1: region/county-like, 2: municipality-like
  simplify_gadm: true # When true, shape polygons are simplified else no
  update_file: false # When true, all the input files are downloaded again and replace the existing files
  out_logging: true # When true, logging is printed to console
  year: 2020 # reference year used to derive shapes, info on population and info on GDP
  nprocesses: 3 # number of processes to be used in build_shapes
  worldpop_method: "standard" # "standard" pulls from web 1kmx1km raster, "api" pulls from API 100mx100m raster,
  # false (not "false") no pop addition to shape which is useful when generating only cutout
  gdp_method: "standard" # "standard" pulls from web 1x1km raster, false (not "false") no gdp addition to shape which useful when generating only cutout
  contended_flag: "set_by_country" # "set_by_country" assigns the contended areas to the countries according to the GADM database, "drop" drops these contended areas from the model

subregion:
  enable:
    simplify_network: true # activate subregion in simplify_network
    cluster_network: false # activate subregion in cluster_network
  define_by_gadm: false # name of the subregion. Multiple countries can be part in the same subregion.
  path_custom_shapes: false # (optional) provide the specific absolute path of the custom file e.g. (...\data\custom_shapes.geojson)
  tolerance: 100 # Buffer distance (in km) for assigning a country/subregion shape to a bus (the default tolerance is 100 km)

clean_osm_data_options: # osm = OpenStreetMap
  names_by_shapes: true # Set the country name based on the extended country shapes
  threshold_voltage: 51000 # [V] minimum voltage threshold to keep the asset (cable, line, generator, etc.) [V]
  tag_substation: "transmission" # Filters only substations with 'transmission' tag, ('distribution' also available)
  add_line_endings: true # When "True", then line endings are added to the dataset of the substations
  generator_name_method: OSM # Methodology to specify the name to the generator. Options: OSM (name as by OSM dataset), closest_city (name by the closest city)
  use_custom_lines: "OSM_only" # Use OSM (OSM_only), customized (custom_only), both data sets (add_custom) or none (none)
  path_custom_lines: false # If exists, provide the specific absolute path of the custom file e.g. (...\data\custom_lines.geojson)
  use_custom_substations: "OSM_only" # Use OSM (OSM_only), customized (custom_only), both data sets (add_custom) or none (none)
  path_custom_substations: false # If exists, provide the specific absolute path of the custom file e.g. (...\data\custom_substations.geojson)
  use_custom_cables: "OSM_only" # Use OSM (OSM_only), customized (custom_only), both data sets (add_custom) or none (none)
  path_custom_cables: false # If exists, provide the specific absolute path of the custom file e.g. (...\data\custom_cables.geojson)

build_osm_network: # Options of the build_osm_network script; osm = OpenStreetMap
  group_close_buses: true # When "True", close buses are merged and guarantee the voltage matching among line endings
  group_tolerance_buses: 5000 # [m] (default 5000) Tolerance in meters of the close buses to merge
  split_overpassing_lines: true # When True, lines overpassing buses are splitted and connected to the bueses
  overpassing_lines_tolerance: 1 # [m] (default 1) Tolerance to identify lines overpassing buses
  force_ac: false # When true, it forces all components (lines and substation) to be AC-only. To be used if DC assets create problem.

base_network:
  min_voltage_substation_offshore: 51000 # [V] minimum voltage of the offshore substations
  min_voltage_rebase_voltage: 51000 # [V] minimum voltage in base network

load_options:
  ssp: "ssp2-2.6" # shared socio-economic pathway (GDP and population growth) scenario to consider
  weather_year: 2013 # Load scenarios available with different weather year (different renewable potentials)
  prediction_year: 2030 # Load scenarios available with different prediction year (GDP, population)
  scale: 1 # scales all load time-series, i.e. 2 = doubles load

co2_budget:
  enable: false
  override_co2opt: true
  co2base_value: co2limit # choose from: [co2limit, co2base, absolute, {float}]
  year:
    2020: 1.0
    2025: 0.85
    2030: 0.70
    2035: 0.55
    2040: 0.40
    2045: 0.25
    2050: 0.1

electricity:
  base_voltage: 380.
  voltages: [132., 220., 300., 380., 500., 750.]
  co2limit: 7.75e+7 # European default, 0.05 * 3.1e9*0.5, needs to be adjusted for Africa
  co2base: 1.487e+9 # European default, adjustment to Africa necessary
  agg_p_nom_limits: data/agg_p_nom_minmax.csv
  hvdc_as_lines: false # should HVDC lines be modeled as `Line` or as `Link` component?
  automatic_emission: false
  automatic_emission_base_year: 1990 # 1990 is taken as default. Any year from 1970 to 2018 can be selected.

  operational_reserve: # like https://genxproject.github.io/GenX/dev/core/#Reserves
    activate: false
    epsilon_load: 0.02 # share of total load
    epsilon_vres: 0.02 # share of total renewable supply
    contingency: 0 # fixed capacity in MW

  max_hours:
    battery: 6
    H2: 168

  extendable_carriers:
    Generator: [solar, onwind, offwind-ac, offwind-dc, OCGT]
    StorageUnit: [] # battery, H2
    Store: [battery, H2]
    Link: [] # H2 pipeline

  powerplants_filter: (DateOut >= 2022 or DateOut != DateOut)
  custom_powerplants: false #  "false" use only powerplantmatching (ppm) data, "merge" combines ppm and custom powerplants, "replace" use only custom powerplants

  conventional_carriers: [nuclear, oil, OCGT, CCGT, coal, lignite, geothermal, biomass]
  renewable_carriers: [solar, onwind, offwind-ac, offwind-dc, hydro]

  estimate_renewable_capacities:
    stats: "irena" # False, = greenfield expansion, 'irena' uses IRENA stats to add expansion limits
    year: 2023 # Reference year, available years for IRENA stats are 2000 to 2023
    p_nom_min: 1 # any float, scales the minimum expansion acquired from stats, i.e. 110% of <years>'s capacities => p_nom_min: 1.1
    p_nom_max: false # sets the expansion constraint, False to deactivate this option and use estimated renewable potentials determine by the workflow, float scales the p_nom_min factor accordingly
    technology_mapping:
      # Wind is the Fueltype in ppm.data.Capacity_stats, onwind, offwind-{ac,dc} the carrier in PyPSA-Earth
      Offshore: [offwind-ac, offwind-dc]
      Onshore: [onwind]
      PV: [solar]

lines:
  ac_types:
    132.: "243-AL1/39-ST1A 20.0"
    220.: "Al/St 240/40 2-bundle 220.0"
    300.: "Al/St 240/40 3-bundle 300.0"
    380.: "Al/St 240/40 4-bundle 380.0"
    500.: "Al/St 240/40 4-bundle 380.0"
    750.: "Al/St 560/50 4-bundle 750.0"
  dc_types:
    500.: "HVDC XLPE 1000"
  s_max_pu: 0.7
  s_nom_max: .inf
  s_nom_max_min: -.inf
  length_factor: 1.25
  under_construction: "zero" # 'zero': set capacity to zero, 'remove': remove, 'keep': with full capacity

links:
  p_max_pu: 1.0
  p_nom_max: .inf
  p_nom_max_min: -.inf
  under_construction: "zero" # 'zero': set capacity to zero, 'remove': remove, 'keep': with full capacity

transformers:
  x: 0.1
  s_nom: 2000.
  type: ""

atlite:
  nprocesses: 4
  cutouts:
    cutout-2013-era5:
      module: era5
      dx: 0.3 # cutout resolution
      dy: 0.3 # cutout resolution
      # The cutout time is automatically set by the snapshot range. See `snapshot:` option above and 'build_cutout.py'.
      # time: ["2013-01-01", "2014-01-01"]  # to manually specify a different weather year (~70 years available)
      # The cutout spatial extent [x,y] is automatically set by country selection. See `countires:` option above and 'build_cutout.py'.
      # x: [-12., 35.]  # set cutout range manual, instead of automatic by boundaries of country
      # y: [33., 72]    # manual set cutout range

renewable:
  onwind:
    cutout: cutout-2013-era5
    resource:
      method: wind
      turbine: Vestas_V112_3MW
    capacity_per_sqkm: 3 # conservative, ScholzPhd Tab 4.3.1: 10MW/km^2
    # correction_factor: 0.93
    copernicus:
      # Scholz, Y. (2012). Renewable energy based electricity supply at low costs:
      #  development of the REMix model and application for Europe. ( p.42 / p.28)
      # CLC grid codes:
      # 11X/12X - Various forest types
      # 20  - Shrubs
      # 30  - Herbaceus vegetation
      # 40  - Cropland
      # 50  - Urban
      # 60  - Bare / Sparse vegetation
      # 80  - Permanent water bodies
      # 100 - Moss and lichen
      # 200 - Open sea
      grid_codes: [20, 30, 40, 60, 100, 111, 112, 113, 114, 115, 116, 121, 122, 123, 124, 125, 126]
      distance: 1000
      distance_grid_codes: [50]
    natura: true
    potential: simple # or conservative
    clip_p_max_pu: 1.e-2
    extendable: true
  offwind-ac:
    cutout: cutout-2013-era5
    resource:
      method: wind
      turbine: NREL_ReferenceTurbine_5MW_offshore
    capacity_per_sqkm: 2
    # correction_factor: 0.8855
    # proxy for wake losses
    # from 10.1016/j.energy.2018.08.153
    # until done more rigorously in #153
    copernicus:
      grid_codes: [80, 200]
    natura: true
    max_depth: 50
    max_shore_distance: 30000
    potential: simple # or conservative
    clip_p_max_pu: 1.e-2
    extendable: true
  offwind-dc:
    cutout: cutout-2013-era5
    resource:
      method: wind
      turbine: NREL_ReferenceTurbine_5MW_offshore
    # ScholzPhd Tab 4.3.1: 10MW/km^2
    capacity_per_sqkm: 3
    # correction_factor: 0.8855
    # proxy for wake losses
    # from 10.1016/j.energy.2018.08.153
    # until done more rigorously in #153
    copernicus:
      grid_codes: [80, 200]
    natura: true
    max_depth: 50
    min_shore_distance: 30000
    potential: simple # or conservative
    clip_p_max_pu: 1.e-2
    extendable: true
  solar:
    cutout: cutout-2013-era5
    resource:
      method: pv
      panel: CSi
      orientation: latitude_optimal # will lead into optimal design
      # slope: 0.  # slope: 0 represent a flat panel
      # azimuth: 180.  # azimuth: 180 south orientation
    capacity_per_sqkm: 4.6 # From 1.7 to 4.6 addresses issue #361
    # Determined by comparing uncorrected area-weighted full-load hours to those
    # published in Supplementary Data to
    # Pietzcker, Robert Carl, et al. "Using the sun to decarbonize the power
    # sector: The economic potential of photovoltaics and concentrating solar
    # power." Applied Energy 135 (2014): 704-720.
    correction_factor: 0.854337
    copernicus:
      grid_codes: [20, 30, 40, 50, 60, 90, 100]
    natura: true
    potential: simple # or conservative
    clip_p_max_pu: 1.e-2
    extendable: true
  hydro:
    cutout: cutout-2013-era5
    hydrobasins_level: 6
    resource:
      method: hydro
      hydrobasins: data/hydrobasins/hybas_world.shp
      flowspeed: 1.0 # m/s
      # weight_with_height: false
      # show_progress: true
    carriers: [ror, PHS, hydro]
    PHS_max_hours: 6
    hydro_max_hours: "energy_capacity_totals_by_country" # not active
    hydro_max_hours_default: 6.0 # (optional, default 6) Default value of max_hours for hydro when NaN values are found
    clip_min_inflow: 1.0
    extendable: true
    normalization:
      method: eia # 'hydro_capacities' to rescale country hydro production by using hydro_capacities, 'eia' to rescale by eia data, false for no rescaling
      year: 2013 # (optional) year of statistics used to rescale the runoff time series. When not provided, the cutout weather year is used
    multiplier: 1.1 # multiplier applied after the normalization of the hydro production; default 1.0
  csp:
    cutout: cutout-2013-era5
    resource:
      method: csp
      installation: SAM_solar_tower
    capacity_per_sqkm: 2.392 # From 1.7 to 4.6 addresses issue #361
    # Determined by comparing uncorrected area-weighted full-load hours to those
    # published in Supplementary Data to
    # Pietzcker, Robert Carl, et al. "Using the sun to decarbonize the power
    # sector: The economic potential of photovoltaics and concentrating solar
    # power." Applied Energy 135 (2014): 704-720.
    copernicus:
      grid_codes: [20, 30, 40, 60, 90]
      distancing_codes: [50]
      distance_to_codes: 3000
    natura: true
    potential: simple # or conservative
    clip_p_max_pu: 1.e-2
    extendable: true
    csp_model: advanced # simple or advanced

# TODO: Needs to be adjusted for Africa.
# Costs Configuration
costs:
  year: 2030
  technology_data_version: v0.13.2
  discountrate: [0.071] #, 0.086, 0.111]
  country_specific_data: "" # (optional) Reference to the desired technology-data directory for techno-economic input data; Only "" and "US" supported, for other values check the technology-data output directory
  # Only needed if "US" is selected as `country_specific_data`, otherwise ignore
  cost_scenario: "moderate" # only used if `country_specific_data: "US"`; can be "moderate", "advanced" or "conservative"
  financial_case: "market" # only used if `country_specific_data: "US"`; can be "market" or "r&d"
  # Management of output currencies and exchange rates
  output_currency: "EUR" # full list of supported currencies at https://github.com/alexprengere/currencyconverter/blob/master/currency_converter/eurofxref.csv
  default_exchange_rate: 0.7532 # previously USD2013_to_EUR2013; should be sufficient as current data from 'technology-data` are either in EUR or USD; [EUR/USD] ECB: https://www.ecb.europa.eu/stats/exchange/eurofxref/html/eurofxref-graph-usd.en.html
  # Only needed if customized exchange rates are needed for future years
  future_exchange_rate_strategy: "latest" # "latest" uses the yearly average of the latest available exchange rates for the selected `output_currency`; "custom" allows to specify a `custom_future_exchange_rate` below
  custom_future_exchange_rate: None # if `future_exchange_rate_strategy: "custom"`, please insert here the desired output_currency-to-EUR exchange rate
  rooftop_share: 0.14 # based on the potentials, assuming (0.1 kW/m2 and 10 m2/person)
  fill_values:
    FOM: 0
    VOM: 0
    efficiency: 1
    fuel: 0
    investment: 0
    lifetime: 25
    CO2 intensity: 0
    discount rate: 0.07
  marginal_cost: # EUR/MWh
    solar: 0.01
    onwind: 0.015
    offwind: 0.015
    hydro: 0.
    H2: 0.
    electrolysis: 0.
    fuel cell: 0.
    battery: 0.
    battery inverter: 0.
  emission_prices: # in currency per tonne emission, only used with the option Ep
    co2: 0.
  # investment: # EUR/MW
  #   CCGT: 830000
  # FOM: # %/year
  #   CCGT: 3.35
  # VOM: # EUR/MWh
  #   CCGT: 4.2
  # fuel: # EUR/MWh
  #   gas: 10.1
  # lifetime: # years
  #   CCGT: 25.0
  # efficiency: # per unit
  #   CCGT: 0.58
  lines:
    length_factor: 1.25 #to estimate offwind connection costs


monte_carlo:
  # Description: Specify Monte Carlo sampling options for uncertainty analysis.
  # Define the option list for Monte Carlo sampling.
  # Make sure add_to_snakefile is set to true to enable Monte-Carlo
  options:
    add_to_snakefile: false # When set to true, enables Monte Carlo sampling
    samples: 9 # number of optimizations. Note that number of samples when using scipy has to be the square of a prime number
    sampling_strategy: "chaospy" # "pydoe2", "chaospy", "scipy", packages that are supported
    seed: 42 # set seedling for reproducibilty
  # Uncertanties on any PyPSA object are specified by declaring the specific PyPSA object under the key 'uncertainties'.
  # For each PyPSA object, the 'type' and 'args' keys represent the type of distribution and its argument, respectively.
  # Supported distributions types are uniform, normal, lognormal, triangle, beta and gamma.
  # The arguments of the distribution are passed using the key 'args'  as follows, tailored by distribution type
  # normal: [mean, std], lognormal: [mean, std], uniform: [lower_bound, upper_bound],
  # triangle: [mid_point (between 0 - 1)], beta: [alpha, beta], gamma: [shape, scale]
  # More info on the distributions are documented in the Chaospy reference guide...
  # https://chaospy.readthedocs.io/en/master/reference/distribution/index.html
  # An abstract example is as follows:
  # {pypsa network object, e.g. "loads_t.p_set"}:
  # type: {any supported distribution among the previous: "uniform", "normal", ...}
  # args: {arguments passed as a list depending on the distribution, see the above and more at https://pypsa.readthedocs.io/}
  uncertainties:
    loads_t.p_set:
      type: uniform
      args: [0.5, 1]
    generators_t.p_max_pu.loc[:, n.generators.carrier == "onwind"]:
      type: lognormal
      args: [1.5]
    generators_t.p_max_pu.loc[:, n.generators.carrier == "solar"]:
      type: beta
      args: [0.5, 2]

# ------------------- SECTOR OPTIONS -------------------

policy_config:
  hydrogen:
    temporal_matching: "no_temporal_matching" #either "hour", "month", "year", "no_temporal_matching"
    spatial_matching: false
    additionality: false # RE electricity is equal to the amount required for additional hydrogen export compared to the 0 export case ("reference_case")
    allowed_excess: 1.0
    is_reference: false # Whether or not this network is a reference case network, relevant only if additionality is _true_
    remove_h2_load: false #Whether or not to remove the h2 load from the network, relevant only if is_reference is _true_
    path_to_ref: "" # Path to the reference case network for additionality calculation, relevant only if additionality is _true_ and is_reference is _false_
    re_country_load: false # Set to "True" to force the RE electricity to be equal to the electricity required for hydrogen export and the country electricity load. "False" excludes the country electricity load from the constraint.


demand_data:
  update_data: true # if true, the workflow downloads the energy balances data saved in data/demand/unsd/data again. Turn on for the first run.
  base_year: 2019

  other_industries: false # Whether or not to include industries that are not specified. some countries have has exaggerated numbers, check carefully.
  aluminium_year: 2019 # Year of the aluminium demand data specified in `data/AL_production.csv`


fossil_reserves:
  oil: 100 #TWh Maybe redundant

export:
  endogenous: false # If true, the export demand is endogenously determined by the model
  endogenous_price: 400 # EUR/MWh # Market price, for wich the hydrogen for endogenous exports is sold. Only considered, if ["export"]["endogenous"] is set to true.
  store: true # [True, False] # specifies whether an export store to balance demand is implemented
  store_capital_costs: "no_costs" # ["standard_costs", "no_costs"] # specifies the costs of the export store. "standard_costs" takes CAPEX of "hydrogen storage tank type 1 including compressor"
  h2export: [10] # Yearly export demand in TWh. Only considered, if ["export"]["endogenous"] is set to false
  export_profile: "ship" # use "ship" or "constant". Only considered, if ["export"]["endogenous"] is set to false
  ship:
    ship_capacity: 0.4 # TWh # 0.05 TWh for new ones, 0.003 TWh for Susio Frontier, 0.4 TWh according to Hampp2021: "Corresponds to 11360 t H2 (l) with LHV of 33.3333 Mwh/t_H2. Cihlar et al 2020 based on IEA 2019, Table 3-B"
    travel_time: 288 # hours # From Agadir to Rotterdam and back (12*24)
    fill_time: 24 # hours, for 48h see Hampp2021
    unload_time: 24 # hours for 48h see Hampp2021

custom_data:
  renewables: [] # ['csp', 'rooftop-solar', 'solar']
  elec_demand: false
  heat_demand: false
  industry_demand: false
  industry_database: false
  transport_demand: false
  water_costs: false
  h2_water_network: false
  h2_underground: false
  add_existing: false
  custom_sectors: false
  gas_network: false # If "True" then a custom .csv file must be placed in "resources/custom_data/pipelines.csv" , If "False" the user can choose btw "greenfield" or Model built-in datasets. Please refer to ["sector"] below.
  export_ports: false # If "True" then a custom .csv file must be placed in "data/custom/export_ports.csv"
  airports: false # If "True" then a custom .csv file must be placed in "data/custom/airports.csv". Data format for aiports must be in the format of the airports.csv file in the data folder.

industry:
  reference_year: 2015

solar_thermal:
  clearsky_model: simple
  orientation:
    slope: 45.
    azimuth: 180.

existing_capacities:
  grouping_years_power: [1960, 1965, 1970, 1975, 1980, 1985, 1990, 1995, 2000, 2005, 2010, 2015, 2020, 2025, 2030]
  grouping_years_heat: [1980, 1985, 1990, 1995, 2000, 2005, 2010, 2015, 2019] # these should not extend 2020
  threshold_capacity: 10
  default_heating_lifetime: 20
  conventional_carriers:
  - lignite
  - coal
  - oil
  - uranium

sector:
  enable:
    heat: true
    biomass: true
    industry: true
    shipping: true
    aviation: true
    land_transport: true
    rail_transport: true
    agriculture: true
    residential: true
    services: true

  gas:
    spatial_gas: true # ALWAYS TRUE
    network: false # ALWAYS FALSE for now (NOT USED)
    network_data: GGIT # Global dataset -> 'GGIT' , European dataset -> 'IGGIELGN'
    network_data_GGIT_status: ["Construction", "Operating", "Idle", "Shelved", "Mothballed", "Proposed"]
  hydrogen:
    network: true
    H2_retrofit_capacity_per_CH4: 0.6
    network_limit: 2000 #GWkm
    network_routes: gas # "gas or "greenfield". If "gas"  ->  the network data are fetched from ["sector"]["gas"]["network_data"]. If "greenfield"  -> the network follows the topology of electrical transmission lines
    gas_network_repurposing: true # If true -> ["sector"]["gas"]["network"] is automatically false
<<<<<<< HEAD
    underground_storage: false
    aqueduct_water_stress_classification: # ["above_40"] # If "True" then the water stress classification is used to determine the water availability for desalination
=======
    underground_storage:
      enabled: true
      # calculations based on https://doi.org/10.1016/j.ijhydene.2019.12.161
      min_area_km2: 13 # minimum area for kaverns in km2
      method: "surface" # surface or physics
      energy_density_MWh_per_m3: 0.336 # energy density varies in europe between 0.214 and 0.0458 MWh/m3
      cavern_height_bedded_m: 120
      cavern_diameter_bedded_m: 84
      cavern_height_dome_m: 300
      cavern_diameter_dome_m: 58
      salt_buffer_m_bedded: 2000
      salt_buffer_m_dome: 500
      copernicus:
        # CLC grid codes:
        # 11X/12X - Various forest types
        # 20  - Shrubs
        # 30  - Herbaceus vegetation
        # 40  - Cropland
        # 50  - Urban
        # 60  - Bare / Sparse vegetation
        # 80  - Permanent water bodies
        # 100 - Moss and lichen
        # 200 - Open sea
        grid_codes: [50, 80, 100]
        distance_buffer_by_code:
          50: 2500 # urban
          80: 200 # protected areas / water bodies
          100: 200 # natural protected areas
      # physics calculations not based on https://doi.org/10.1016/j.ijhydene.2019.12.161
      rho_min: 5.0         # Minimum hydrogen density in kg/m³ (at low pressure, e.g. ~30 bar)
      rho_max: 42.0        # Maximum hydrogen density in kg/m³ (at high pressure, e.g. ~200–250 bar)
      theta_safety: 0.8    # Usable working gas fraction (portion of H₂ that can actually be withdrawn)
      lhv_h2: 120          # Lower Heating Value (LHV) of hydrogen in MJ/kg (energy content per kg H₂)
      locations:
      - onshore
      - offshore
>>>>>>> 98cc6992
    hydrogen_colors: false
    water_network: true
    custom_water_network: false
    ratio_water_hydrogen: 10 # liters of water per kg of hydrogen, see: https://dechema.de/-p-20395331-EGOTEC-f36ccaaaa9d2d4d47e232bb9a6bb029b/_/report%20seawater%20brine%20treatment%20and%20disposal%20in%20Namibia%20(1).pdf
    set_color_shares: false
    blue_share: 0.40
    pink_share: 0.05
    production_technologies: ["H2 Electrolysis", "SMR", "SMR CC"] # ["Alkaline electrolyzer large", "Alkaline electrolyzer medium", "Alkaline electrolyzer small", "PEM electrolyzer", "SOEC", "Solid biomass steam reforming", "Biomass gasification", "Biomass gasification CC", "Natural gas steam reforming", "Natural gas steam reforming CC", "Coal gasification", "Coal gasification CC", "Heavy oil partial oxidation"] a list of H2 production technologies that can be added

  coal:
    spatial_coal: true
    shift_to_elec: true # If true, residential and services demand of coal is shifted to electricity. If false, the final energy demand of coal is disregarded
  lignite:
    spatial_lignite: false

  international_bunkers: false #Whether or not to count the emissions of international aviation and navigation

  oil:
    spatial_oil: true

  district_heating:
    potential: 0.3 #maximum fraction of urban demand which can be supplied by district heating
    #increase of today's district heating demand to potential maximum district heating share
    #progress = 0 means today's district heating share, progress=-1 means maximum fraction of urban demand is supplied by district heating
    progress: 1
    # 2020: 0.0
    # 2030: 0.3
    # 2040: 0.6
    # 2050: 1.0
    district_heating_loss: 0.15
  reduce_space_heat_exogenously: true # reduces space heat demand by a given factor (applied before losses in DH)
  # this can represent e.g. building renovation, building demolition, or if
  # the factor is negative: increasing floor area, increased thermal comfort, population growth
  reduce_space_heat_exogenously_factor: 0.29 # per unit reduction in space heat demand
  # the default factors are determined by the LTS scenario from http://tool.european-calculator.eu/app/buildings/building-types-area/?levers=1ddd4444421213bdbbbddd44444ffffff11f411111221111211l212221
  # 2020: 0.10  # this results in a space heat demand reduction of 10%
  # 2025: 0.09  # first heat demand increases compared to 2020 because of larger floor area per capita
  # 2030: 0.09
  # 2035: 0.11
  # 2040: 0.16
  # 2045: 0.21
  # 2050: 0.29

  tes: true
  tes_tau: # 180 day time constant for centralised, 3 day for decentralised
    decentral: 3
    central: 180
  boilers: true
  oil_boilers: false
  chp: true
  micro_chp: false
  solar_thermal: true
  heat_pump_sink_T: 55 #Celsius, based on DTU / large area radiators; used un build_cop_profiles.py
  time_dep_hp_cop: true #time dependent heat pump coefficient of performance
  solar_cf_correction: 0.788457 # = >>>1/1.2683
  bev_plug_to_wheel_efficiency: 0.2 #kWh/km from EPA https://www.fueleconomy.gov/feg/ for Tesla Model S
  bev_charge_efficiency: 0.9 #BEV (dis-)charging efficiency
  transport_heating_deadband_upper: 20.
  transport_heating_deadband_lower: 15.
  ICE_lower_degree_factor: 0.375 #in per cent increase in fuel consumption per degree above deadband
  ICE_upper_degree_factor: 1.6
  EV_lower_degree_factor: 0.98
  EV_upper_degree_factor: 0.63
  bev_avail_max: 0.95
  bev_avail_mean: 0.8
  bev_dsm_restriction_value: 0.75 #Set to 0 for no restriction on BEV DSM
  bev_dsm_restriction_time: 7 #Time at which SOC of BEV has to be dsm_restriction_value
  v2g: true #allows feed-in to grid from EV battery
  bev_dsm: true #turns on EV battery
  bev_energy: 0.05 #average battery size in MWh
  bev_availability: 0.5 #How many cars do smart charging
  transport_fuel_cell_efficiency: 0.5
  transport_internal_combustion_efficiency: 0.3
  industry_util_factor: 0.7

  biomass_transport: true # biomass transport between nodes
  biomass_transport_default_cost: 0.1 #EUR/km/MWh
  solid_biomass_potential: 40 # TWh/a, Potential of whole modelled area
  biogas_potential: 0.5 # TWh/a, Potential of whole modelled area

  efficiency_heat_oil_to_elec: 0.9
  efficiency_heat_biomass_to_elec: 0.9
  efficiency_heat_gas_to_elec: 0.9

  electricity_distribution_grid: true # adds low voltage buses and shifts AC loads, BEVs, heat pumps, and resistive heaters, micro CHPs to low voltage buses if technologies are present
  solar_rooftop: true # adds distribution side customer rooftop PV (only work if electricity_distribution_grid: true)
  home_battery: true # adds home batteries to low voltage buses ((only work if electricity_distribution_grid: true)
  transmission_efficiency:
    electricity distribution grid:
      efficiency_static: 0.97 # efficiency of distribution grid (i.e. 3% loses)
    H2 pipeline:
      efficiency_per_1000km: 1
      compression_per_1000km: 0.017 # DEA technology data. Mean of  Energy losses, lines 5000-20000 MW and lines >20000 MW for 2020, 2030 and 2050, [%/1000 km]

  dynamic_transport:
    enable: false # If "True", then the BEV and FCEV shares are obtained depending on the "Co2L"-wildcard (e.g. "Co2L0.70: 0.10"). If "False", then the shares are obtained depending on the "demand" wildcard and "planning_horizons" wildcard as listed below (e.g. "DF_2050: 0.08")
    land_transport_electric_share:
      Co2L2.0: 0.00
      Co2L1.0: 0.01
      Co2L0.90: 0.03
      Co2L0.80: 0.06
      Co2L0.70: 0.10
      Co2L0.60: 0.17
      Co2L0.50: 0.27
      Co2L0.40: 0.40
      Co2L0.30: 0.55
      Co2L0.20: 0.69
      Co2L0.10: 0.80
      Co2L0.00: 0.88
    land_transport_fuel_cell_share:
      Co2L2.0: 0.01
      Co2L1.0: 0.01
      Co2L0.90: 0.01
      Co2L0.80: 0.01
      Co2L0.70: 0.01
      Co2L0.60: 0.01
      Co2L0.50: 0.01
      Co2L0.40: 0.01
      Co2L0.30: 0.01
      Co2L0.20: 0.01
      Co2L0.10: 0.01
      Co2L0.00: 0.01

  land_transport_fuel_cell_share: # 1 means all FCEVs HERE
    BU_2030: 0.00
    AP_2030: 0.004
    NZ_2030: 0.02
    DF_2030: 0.01
    AB_2030: 0.01
    BU_2050: 0.00
    AP_2050: 0.06
    NZ_2050: 0.28
    DF_2050: 0.08

  land_transport_electric_share: # 1 means all EVs  # This leads to problems when non-zero HERE
    BU_2030: 0.00
    AP_2030: 0.075
    NZ_2030: 0.13
    DF_2030: 0.01
    AB_2030: 0.01
    BU_2050: 0.00
    AP_2050: 0.42
    NZ_2050: 0.68
    DF_2050: 0.011

  co2_network: true
  co2_sequestration_potential: 200 #MtCO2/a sequestration potential for Europe
  co2_sequestration_cost: 10 #EUR/tCO2 for sequestration of CO2
  shipping_hydrogen_liquefaction: false
  shipping_average_efficiency: 0.4 #For conversion of fuel oil to propulsion in 2011

  shipping_hydrogen_share: #1.0
    BU_2030: 0.00
    AP_2030: 0.00
    NZ_2030: 0.10
    DF_2030: 0.05
    AB_2030: 0.05
    BU_2050: 0.00
    AP_2050: 0.25
    NZ_2050: 0.36
    DF_2050: 0.12

  h2_cavern: true
  marginal_cost_storage: 0
  methanation: true
  helmeth: true
  dac: true
  cc_fraction: 0.9
  cc: true
  space_heat_share: 0.6 # the share of space heating from all heating. Remainder goes to water heating.
  airport_sizing_factor: 3

  fischer_tropsch: true
  min_part_load_fischer_tropsch: 0.9

  conventional_generation: # generator : carrier
    OCGT: gas
    oil: oil
    coal: coal
    lignite: lignite
    biomass: biomass
  keep_existing_capacities: true

solving:
  options:
    formulation: kirchhoff
    load_shedding: 100 # Set to "false" or willingness to pay in €/kWh, e.g. 100 €/kWh (intersect between macroeconomic and surveybased willingness to pay http://journal.frontiersin.org/article/10.3389/fenrg.2015.00055/full)
    noisy_costs: true
    min_iterations: 4
    max_iterations: 6
    clip_p_max_pu: 0.01
    skip_iterations: true
    track_iterations: false
    # nhours: 10

  solver:
    name: gurobi
    options: gurobi-default

  solver_options:
    highs-default:
      # refer to https://ergo-code.github.io/HiGHS/dev/options/definitions/
      threads: 4
      solver: "ipm"
      run_crossover: "off"
      small_matrix_value: 1e-6
      large_matrix_value: 1e9
      primal_feasibility_tolerance: 1e-5
      dual_feasibility_tolerance: 1e-5
      ipm_optimality_tolerance: 1e-4
      parallel: "on"
      random_seed: 123
    gurobi-default:
      threads: 4
      method: 2 # barrier
      crossover: 0
      BarConvTol: 1.e-6
      Seed: 123
      AggFill: 0
      PreDual: 0
      GURO_PAR_BARDENSETHRESH: 200
    gurobi-numeric-focus:
      NumericFocus: 3 # Favour numeric stability over speed
      method: 2 # barrier
      crossover: 0 # do not use crossover
      BarHomogeneous: 1 # Use homogeneous barrier if standard does not converge
      BarConvTol: 1.e-5
      FeasibilityTol: 1.e-4
      OptimalityTol: 1.e-4
      ObjScale: -0.5
      threads: 8
      Seed: 123
    gurobi-fallback: # Use gurobi defaults
      crossover: 0
      method: 2 # barrier
      BarHomogeneous: 1 # Use homogeneous barrier if standard does not converge
      BarConvTol: 1.e-5
      FeasibilityTol: 1.e-5
      OptimalityTol: 1.e-5
      Seed: 123
      threads: 8
    cplex-default:
      threads: 4
      lpmethod: 4 # barrier
      solutiontype: 2 # non basic solution, ie no crossover
      barrier.convergetol: 1.e-5
      feasopt.tolerance: 1.e-6
    copt-default:
      Threads: 8
      LpMethod: 2
      Crossover: 0
    cbc-default: {} # Used in CI
    glpk-default: {} # Used in CI

  mem: 30000 #memory in MB; 20 GB enough for 50+B+I+H2; 100 GB for 181+B+I+H2


plotting:
  map:
    figsize: [7, 7]
    boundaries: [-10.2, 29, 35, 72]
    p_nom:
      bus_size_factor: 5.e+4
      linewidth_factor: 3.e+3
    color_geomap:
      ocean: white
      land: whitesmoke

  costs_max: 10
  costs_threshold: 0.2

  energy_max: 20000
  energy_min: -20000
  energy_threshold: 15

  vre_techs:
  - onwind
  - offwind-ac
  - offwind-dc
  - solar
  - ror
  conv_techs:
  - OCGT
  - CCGT
  - nuclear
  - Nuclear
  - coal
  - oil
  storage_techs:
  - hydro+PHS
  - battery
  - H2
  renewable_storage_techs:
  - PHS
  - hydro
  load_carriers:
  - AC load
  AC_carriers:
  - AC line
  - AC transformer
  link_carriers:
  - DC line
  - Converter AC-DC
  heat_links:
  - heat pump
  - resistive heater
  - CHP heat
  - CHP electric
  - gas boiler
  - central heat pump
  - central resistive heater
  - central CHP heat
  - central CHP electric
  - central gas boiler
  heat_generators:
  - gas boiler
  - central gas boiler
  - solar thermal collector
  - central solar thermal collector

  tech_colors:
    onwind: "#235ebc"
    onshore wind: "#235ebc"
    offwind: "#6895dd"
    offwind-ac: "#6895dd"
    offshore wind: "#6895dd"
    offshore wind ac: "#6895dd"
    offshore wind (AC): "#6895dd"
    offwind-dc: "#74c6f2"
    offshore wind dc: "#74c6f2"
    offshore wind (DC): "#74c6f2"
    wave: "#004444"
    hydro: "#08ad97"
    hydro+PHS: "#08ad97"
    PHS: "#08ad97"
    hydro reservoir: "#08ad97"
    hydroelectricity: "#08ad97"
    ror: "#4adbc8"
    run of river: "#4adbc8"
    solar: "#f9d002"
    solar PV: "#f9d002"
    solar thermal: "#ffef60"
    solar rooftop: "#ffef60"
    biomass: "#0c6013"
    solid biomass: "#06540d"
    solid biomass for industry co2 from atmosphere: "#654321"
    solid biomass for industry co2 to stored: "#654321"
    solid biomass for industry CC: "#654321"
    biogas: "#23932d"
    waste: "#68896b"
    geothermal: "#ba91b1"
    OCGT: "#d35050"
    OCGT marginal: "sandybrown"
    OCGT-heat: "#ee8340"
    CCGT: "#b80404"
    gas: "#d35050"
    natural gas: "#d35050"
    gas boiler: "#ee8340"
    gas boilers: "#ee8340"
    gas boiler marginal: "#ee8340"
    gas-to-power/heat: "brown"
    SMR: "#4F4F2F"
    SMR CC: "darkblue"
    oil: "#262626"
    oil boiler: "#B5A642"
    oil emissions: "#666666"
    gas for industry: "#333333"
    gas for industry CC: "brown"
    gas for industry co2 to atmosphere: "#654321"
    gas for industry co2 to stored: "#654321"
    nuclear: "#ff9000"
    Nuclear: "r"
    Nuclear marginal: "r"
    uranium: "r"
    coal: "#707070"
    Coal: "k"
    Coal marginal: "k"
    lignite: "#9e5a01"
    Lignite: "grey"
    Lignite marginal: "grey"
    H2: "#ea048a"
    H2 for industry: "#222222"
    H2 for shipping: "#6495ED"
    H2 liquefaction: "m"
    hydrogen storage: "#ea048a"
    battery: "slategray"
    battery discharger: "slategray"
    battery charger: "slategray"
    battery storage: "slategray"
    home battery: "#614700"
    home battery storage: "#614700"
    lines: "#70af1d"
    transmission lines: "#70af1d"
    AC: "#70af1d"
    AC-AC: "#70af1d"
    AC line: "#70af1d"
    links: "#8a1caf"
    HVDC links: "#8a1caf"
    DC: "#8a1caf"
    DC-DC: "#8a1caf"
    DC link: "#8a1caf"
    load: "#ff0000"
    load shedding: "#ff0000"
    Electric load: "b"
    electricity: "k"
    electric demand: "k"
    electricity distribution grid: "y"
    heat: "darkred"
    Heat load: "r"
    heat pumps: "#76EE00"
    heat pump: "#76EE00"
    air heat pump: "#76EE00"
    ground heat pump: "#40AA00"
    CHP: "r"
    CHP heat: "r"
    CHP electric: "r"
    heat demand: "darkred"
    rural heat: "#880000"
    central heat: "#b22222"
    decentral heat: "#800000"
    low-temperature heat for industry: "#991111"
    process heat: "#FF3333"
    power-to-heat: "red"
    resistive heater: "pink"
    Sabatier: "#FF1493"
    methanation: "#FF1493"
    power-to-gas: "purple"
    power-to-liquid: "darkgreen"
    helmeth: "#7D0552"
    DAC: "deeppink"
    co2 stored: "#123456"
    CO2 pipeline: "gray"
    CO2 sequestration: "#123456"
    co2: "#123456"
    co2 vent: "#654321"
    process emissions: "#222222"
    process emissions CC: "gray"
    process emissions to stored: "#444444"
    process emissions to atmosphere: "#888888"
    agriculture heat: "#D07A7A"
    agriculture machinery oil: "#1e1e1e"
    agriculture machinery oil emissions: "#111111"
    agriculture electricity: "#222222"
    Fischer-Tropsch: "#44DD33"
    kerosene for aviation: "#44BB11"
    naphtha for industry: "#44FF55"
    land transport oil: "#44DD33"
    land transport oil emissions: "#666666"
    land transport fuel cell: "#AAAAAA"
    land transport EV: "grey"
    V2G: "grey"
    BEV charger: "grey"
    shipping: "#6495ED"
    shipping oil: "#6495ED"
    shipping oil emissions: "#6495ED"
    water tanks: "#BBBBBB"
    hot water storage: "#BBBBBB"
    hot water charging: "#BBBBBB"
    hot water discharging: "#999999"
    Li ion: "grey"
    district heating: "#CC4E5C"
    retrofitting: "purple"
    building retrofitting: "purple"
    solid biomass transport: "green"
    biomass EOP: "green"
    high-temp electrolysis: "magenta"
    today: "#D2691E"
    Ambient: "k"

  nice_names:
    OCGT: Open-Cycle Gas
    CCGT: Combined-Cycle Gas
    offwind-ac: Offshore Wind (AC)
    offwind-dc: Offshore Wind (DC)
    onwind: Onshore Wind
    solar: Solar
    PHS: Pumped Hydro Storage
    hydro: Reservoir & Dam
    battery: Battery Storage
    H2: Hydrogen Storage
    lines: Transmission Lines
    ror: Run of River<|MERGE_RESOLUTION|>--- conflicted
+++ resolved
@@ -565,10 +565,7 @@
     network_limit: 2000 #GWkm
     network_routes: gas # "gas or "greenfield". If "gas"  ->  the network data are fetched from ["sector"]["gas"]["network_data"]. If "greenfield"  -> the network follows the topology of electrical transmission lines
     gas_network_repurposing: true # If true -> ["sector"]["gas"]["network"] is automatically false
-<<<<<<< HEAD
-    underground_storage: false
     aqueduct_water_stress_classification: # ["above_40"] # If "True" then the water stress classification is used to determine the water availability for desalination
-=======
     underground_storage:
       enabled: true
       # calculations based on https://doi.org/10.1016/j.ijhydene.2019.12.161
@@ -605,7 +602,6 @@
       locations:
       - onshore
       - offshore
->>>>>>> 98cc6992
     hydrogen_colors: false
     water_network: true
     custom_water_network: false
