country,oil residential heat share,biomass residential heat share,biomass to elec heat share,oil to elec heat share,biomass to elec share,oil to elec share,space to water heat share,gas to elec share,gas to elec heat share,gas residential heat share
DEFAULT, 0.6667, 0.75,0.0, 0.5, 0.0, 0.5,0.6,0,0,0.75
MA, 0.6667, 0.75,0.0, 0.5, 0.0, 0.5,0.6,0,0,0.75
<<<<<<< HEAD
TN, 0.0, 0.11, 0.37, 0.0, 0.01, 0.0, 0.01, 0.98, 0.0,
=======
NA, 0.025, 0.017, 0.76,,,,0.0,0.0,0.0,
>>>>>>> 9b8be592
US,0.88,1,0,0,0,0,0,0,0,0.72<|MERGE_RESOLUTION|>--- conflicted
+++ resolved
@@ -1,9 +1,4 @@
 country,oil residential heat share,biomass residential heat share,biomass to elec heat share,oil to elec heat share,biomass to elec share,oil to elec share,space to water heat share,gas to elec share,gas to elec heat share,gas residential heat share
 DEFAULT, 0.6667, 0.75,0.0, 0.5, 0.0, 0.5,0.6,0,0,0.75
 MA, 0.6667, 0.75,0.0, 0.5, 0.0, 0.5,0.6,0,0,0.75
-<<<<<<< HEAD
-TN, 0.0, 0.11, 0.37, 0.0, 0.01, 0.0, 0.01, 0.98, 0.0,
-=======
-NA, 0.025, 0.017, 0.76,,,,0.0,0.0,0.0,
->>>>>>> 9b8be592
 US,0.88,1,0,0,0,0,0,0,0,0.72